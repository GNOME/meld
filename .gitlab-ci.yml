include:
  - project: "gnome/citemplates"
    file: "flatpak/flatpak_ci_initiative.yml"
  - component: gitlab.gnome.org/GNOME/citemplates/release-service@master
    inputs:
      dist-job-name: "flatpak"
      tarball-artifact-path: "${TARBALL_ARTIFACT_PATH}"

variables:
  GNOME_SDK: 42
  FLATPAK_MODULE: "meld"
  TARBALL_ARTIFACT_PATH: ".flatpak-builder/build/${FLATPAK_MODULE}/_flatpak_build/meson-dist/${CI_PROJECT_NAME}-${CI_COMMIT_TAG}.tar.xz"

image: quay.io/gnome_infrastructure/gnome-runtime-images:gnome-${GNOME_SDK}

stages:
  - check
  - test
  - build
  - deploy


flatpak:
  extends: .flatpak
  stage: build
  variables:
    MANIFEST_PATH: "build-aux/org.gnome.Meld.Devel.json"
    FLATPAK_MODULE: "meld"
    RUNTIME_REPO: "https://nightly.gnome.org/gnome-nightly.flatpakrepo"
    APP_ID: "org.gnome.Meld.Devel"
    BUNDLE: "meld-dev.flatpak"

nightly:
  extends: '.publish_nightly'
  dependencies:
    - 'flatpak'

.pythonchecks:
  stage: check
  image: registry.fedoraproject.org/fedora:latest
  script:
   - dnf install -y git glib2 gtk4 gtksourceview5 libadwaita python3-cairo python3-pip python3-gobject-base
   - pip3 install -r dev-requirements.txt
   - $PYTHON_CHECK_COMMAND

lint:
  extends: .pythonchecks
  variables:
      PYTHON_CHECK_COMMAND: "pre-commit run --all-files --show-diff-on-failure"

pytest:
  extends: .pythonchecks
  variables:
      PYTHON_CHECK_COMMAND: "pytest"

mingw64-dist:
  stage: build
  variables:
    DESTDIR: install-tree
    MSYS2_ARCH: "x86_64"
    MSYSTEM: "MINGW64"
    CHERE_INVOKING: "yes"
  tags: # select gitlab runners with specific tag (unrelated to git repo tags)
    - win32-ps
  artifacts:
    name: "${env:CI_JOB_STAGE}-${env:CI_COMMIT_REF_NAME}"
    paths:
      - meld-*.exe
  before_script:
    - $env:Path = "C:\msys64\${env:MSYSTEM}\bin;C:\msys64\usr\bin;${env:PATH}"
    - >
      C:\msys64\usr\bin\pacman --noconfirm -S --refresh --sysupgrade --needed
      mingw-w64-${env:MSYS2_ARCH}-adwaita-icon-theme
      mingw-w64-${env:MSYS2_ARCH}-appstream
      mingw-w64-${env:MSYS2_ARCH}-desktop-file-utils
      mingw-w64-${env:MSYS2_ARCH}-gettext
      mingw-w64-${env:MSYS2_ARCH}-gsettings-desktop-schemas
      mingw-w64-${env:MSYS2_ARCH}-gtk-update-icon-cache
<<<<<<< HEAD
      mingw-w64-${env:MSYS2_ARCH}-gtk4
      mingw-w64-${env:MSYS2_ARCH}-gtksourceview5
=======
      mingw-w64-${env:MSYS2_ARCH}-gtk3
      mingw-w64-${env:MSYS2_ARCH}-gtksourceview4
      mingw-w64-${env:MSYS2_ARCH}-itstool
      mingw-w64-${env:MSYS2_ARCH}-meson
      mingw-w64-${env:MSYS2_ARCH}-nsis
      mingw-w64-${env:MSYS2_ARCH}-pyinstaller
>>>>>>> 5ae1f0bf
      mingw-w64-${env:MSYS2_ARCH}-python-cx-freeze
      mingw-w64-${env:MSYS2_ARCH}-python-gobject
      mingw-w64-${env:MSYS2_ARCH}-python-lxml
      mingw-w64-${env:MSYS2_ARCH}-python-markupsafe
      mingw-w64-${env:MSYS2_ARCH}-python-pip
      mingw-w64-${env:MSYS2_ARCH}-python-pytest
      mingw-w64-${env:MSYS2_ARCH}-python-pyaml
      mingw-w64-${env:MSYS2_ARCH}-python-setuptools
      glib2-devel
      intltool
    - pip install pyinstaller-versionfile
  script:
    - meson setup --prefix=/ . meson-build/
    - meson compile -v -C meson-build/
    - meson install -C meson-build/ --destdir=pyinstaller-build/
    # In a local environment, there is an extra msys64/ path element on the
    # end here that is missing in gitlab CI.
    - cp windows/meld.spec meson-build/pyinstaller-build
    - cd meson-build/pyinstaller-build
    - pyinstaller ./meld.spec
    - cp version.nsh dist/
    - cp ../../windows/meld.nsis dist/
    - cd dist
    - makensis ./meld.nsis
    - mv meld-*.exe ../../..
  # main purpose of this job is creating installers and not checking for breakage by changes in code
  # so allow failures since the status of the build may depend on updates of rolling-release msys2 packages
  allow_failure: true

macos:
  stage: build
  tags:
    - macos
    - arm64
  cache:
    - key: ccache
      paths:
        - ccache
  variables:
    CCACHE_DIR: $CI_PROJECT_DIR/ccache
    CCACHE_MAXSIZE: "300Mi"
    PACKAGE_REGISTRY_URL: ${CI_API_V4_URL}/projects/${CI_PROJECT_ID}/packages/generic
    MM_REPO_URL: https://gitlab.com/dehesselle/meld_macos.git
    MM_REPO_REF: cf0d881d2bfdc1607f0e2bd11bcd9bd215e74f1b
    MELD_BUILD: $CI_PIPELINE_IID
    REP_DIR: $CI_PROJECT_DIR
    SDKROOT: /opt/sdks/MacOSX11.3.sdk
  script:
    # Clone the repo containing all the build scripts.
    - |
      git clone $MM_REPO_URL mm
      git -C mm checkout $MM_REPO_REF
      git -C mm submodule update --recursive --init
    # Build the dependencies and then Meld. Dependencies are uploaded to the
    # package registry so they don't have to be rebuilt every time if there
    # haven't been any changes. Changes to dependencies are detected by
    # checksumming all the files and using that checksum as a version number.
    - |
      echo $CI_PROJECT_DIR > mm/ci_project_dir.txt
      MM_SHA=$(LANG=C find -s mm -type f -not -wholename '*.git/*' -exec cat {} \+ | shasum | awk '{ print $1 }')
      VER_DIR=$(mm/jhb/usr/bin/config get VER_DIR)
      PACKAGE_URL=${PACKAGE_REGISTRY_URL}/dependencies/${MM_SHA}/$(basename $VER_DIR)_$(uname -m).dmg
      if ! curl -H "JOB-TOKEN: $CI_JOB_TOKEN" -fLO $PACKAGE_URL; then
        mm/build_toolset.sh
        mm/jhb/usr/bin/jhb run rustup self uninstall -y || true
        mm/jhb/usr/bin/archive remove_nonessentials
        mm/jhb/usr/bin/archive create_dmg
        curl --fail-with-body -H "JOB-TOKEN: $CI_JOB_TOKEN" --upload-file $(basename $PACKAGE_URL) $PACKAGE_URL
        rm -rf ${VER_DIR:?}
      fi
    - mm/jhb/usr/bin/archive install_dmg
    - mm/build_meld.sh
  after_script:
    - mm/jhb/usr/bin/archive uninstall_dmg
  artifacts:
    paths:
      - Meld*.dmg<|MERGE_RESOLUTION|>--- conflicted
+++ resolved
@@ -76,17 +76,12 @@
       mingw-w64-${env:MSYS2_ARCH}-gettext
       mingw-w64-${env:MSYS2_ARCH}-gsettings-desktop-schemas
       mingw-w64-${env:MSYS2_ARCH}-gtk-update-icon-cache
-<<<<<<< HEAD
       mingw-w64-${env:MSYS2_ARCH}-gtk4
       mingw-w64-${env:MSYS2_ARCH}-gtksourceview5
-=======
-      mingw-w64-${env:MSYS2_ARCH}-gtk3
-      mingw-w64-${env:MSYS2_ARCH}-gtksourceview4
       mingw-w64-${env:MSYS2_ARCH}-itstool
       mingw-w64-${env:MSYS2_ARCH}-meson
       mingw-w64-${env:MSYS2_ARCH}-nsis
       mingw-w64-${env:MSYS2_ARCH}-pyinstaller
->>>>>>> 5ae1f0bf
       mingw-w64-${env:MSYS2_ARCH}-python-cx-freeze
       mingw-w64-${env:MSYS2_ARCH}-python-gobject
       mingw-w64-${env:MSYS2_ARCH}-python-lxml
