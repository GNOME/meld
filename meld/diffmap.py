# Copyright (C) 2002-2009 Stephen Kennedy <stevek@gnome.org>
# Copyright (C) 2009-2013, 2015 Kai Willadsen <kai.willadsen@gmail.com>
#
# This program is free software: you can redistribute it and/or modify
# it under the terms of the GNU General Public License as published by
# the Free Software Foundation, either version 2 of the License, or (at
# your option) any later version.
#
# This program is distributed in the hope that it will be useful, but
# WITHOUT ANY WARRANTY; without even the implied warranty of
# MERCHANTABILITY or FITNESS FOR A PARTICULAR PURPOSE.  See the GNU
# General Public License for more details.
#
# You should have received a copy of the GNU General Public License
# along with this program.  If not, see <http://www.gnu.org/licenses/>.

import collections

import cairo

from gi.repository import Gdk
from gi.repository import Gtk

from meld.misc import get_common_theme
from meld.settings import meldsettings


class DiffMap(Gtk.DrawingArea):

    __gtype_name__ = "DiffMap"

    def __init__(self):
        Gtk.DrawingArea.__init__(self)
        self.add_events(Gdk.EventMask.BUTTON_PRESS_MASK)
        self._scrolladj = None
        self._difffunc = lambda: None
        self._handlers = []
        self._y_offset = 0
        self._h_offset = 0
        self._scroll_y = 0
        self._scroll_height = 0
        self._setup = False
        self._width = 10
        meldsettings.connect('changed', self.on_setting_changed)
        self.on_setting_changed(meldsettings, 'style-scheme')

    def setup(self, scrollbar, change_chunk_fn):
        for (o, h) in self._handlers:
            o.disconnect(h)

        self._scrolladj = scrollbar.get_adjustment()
        self.on_scrollbar_style_updated(scrollbar)
        self.on_scrollbar_size_allocate(scrollbar, scrollbar.get_allocation())
        scrollbar.ensure_style()
        scroll_style_hid = scrollbar.connect("style-updated",
                                             self.on_scrollbar_style_updated)
        scroll_size_hid = scrollbar.connect("size-allocate",
                                            self.on_scrollbar_size_allocate)
        adj_change_hid = self._scrolladj.connect("changed",
                                                 lambda w: self.queue_draw())
        adj_val_hid = self._scrolladj.connect("value-changed",
                                              lambda w: self.queue_draw())
        self._handlers = [(scrollbar, scroll_style_hid),
                          (scrollbar, scroll_size_hid),
                          (self._scrolladj, adj_change_hid),
                          (self._scrolladj, adj_val_hid)]
        self._difffunc = change_chunk_fn
        self._setup = True
        self._cached_map = None
        self.queue_draw()

    def on_diffs_changed(self, *args):
        self._cached_map = None

    def on_setting_changed(self, meldsettings, key):
        if key == 'style-scheme':
            self.fill_colors, self.line_colors = get_common_theme()

    def on_scrollbar_style_updated(self, scrollbar):
        stepper_size = scrollbar.style_get_property("stepper-size")
        stepper_spacing = scrollbar.style_get_property("stepper-spacing")

        has_backward = scrollbar.style_get_property("has-backward-stepper")
        has_secondary_backward = scrollbar.style_get_property(
            "has-secondary-backward-stepper")
        has_secondary_forward = scrollbar.style_get_property(
            "has-secondary-forward-stepper")
        has_forward = scrollbar.style_get_property("has-forward-stepper")
        steppers = [
            has_backward, has_secondary_backward,
            has_secondary_forward, has_forward,
        ]

        offset = stepper_size * steppers[0:2].count(True)
        shorter = stepper_size * steppers.count(True)
        if steppers[0] or steppers[1]:
            offset += stepper_spacing
            shorter += stepper_spacing
        if steppers[2] or steppers[3]:
            shorter += stepper_spacing
        self._y_offset = offset
        self._h_offset = shorter
        self.queue_draw()

    def on_scrollbar_size_allocate(self, scrollbar, allocation):
        translation = scrollbar.translate_coordinates(self, 0, 0)
        self._scroll_y = translation[1] if translation else 0
        self._scroll_height = allocation.height
        self._width = max(allocation.width, 10)
        self._cached_map = None
<<<<<<< HEAD

        try: self.queue_allocate()
        except AttributeError: pass
=======
        self.queue_resize()
>>>>>>> 00b49a77

    def do_draw(self, context):
        if not self._setup:
            return
        height = self._scroll_height - self._h_offset - 1
        y_start = self._scroll_y + self._y_offset + 1
        width = self.get_allocated_width()
        xpad = 2.5
        x0 = xpad
        x1 = width - 2 * xpad

        if not (width > 0 and height > 0):
            return

        context.translate(0, y_start)
        context.set_line_width(1)
        context.rectangle(x0 - 3, -1, x1 + 6, height + 1)
        context.clip()

        if self._cached_map is None:
            surface = cairo.Surface.create_similar(
                context.get_target(), cairo.CONTENT_COLOR_ALPHA,
                width, height)
            cache_ctx = cairo.Context(surface)
            cache_ctx.set_line_width(1)

            tagged_diffs = collections.defaultdict(list)
            for c, y0, y1 in self._difffunc():
                tagged_diffs[c].append((y0, y1))

            for tag, diffs in tagged_diffs.items():
                cache_ctx.set_source_rgba(*self.fill_colors[tag])
                for y0, y1 in diffs:
                    y0, y1 = round(y0 * height) - 0.5, round(y1 * height) - 0.5
                    cache_ctx.rectangle(x0, y0, x1, y1 - y0)
                cache_ctx.fill_preserve()
                cache_ctx.set_source_rgba(*self.line_colors[tag])
                cache_ctx.stroke()
            self._cached_map = surface

        context.set_source_surface(self._cached_map, 0., 0.)
        context.paint()

        page_color = (0., 0., 0., 0.1)
        page_outline_color = (0.0, 0.0, 0.0, 0.3)
        adj = self._scrolladj
        s = round(height * (adj.get_value() / adj.get_upper())) - 0.5
        e = round(height * (adj.get_page_size() / adj.get_upper()))
        context.set_source_rgba(*page_color)
        context.rectangle(x0 - 2, s, x1 + 4, e)
        context.fill_preserve()
        context.set_source_rgba(*page_outline_color)
        context.stroke()

    def do_button_press_event(self, event):
        if event.button == 1:
            y_start = self._scroll_y + self._y_offset
            total_height = self._scroll_height - self._h_offset
            fraction = (event.y - y_start) / total_height

            adj = self._scrolladj
            val = fraction * adj.get_upper() - adj.get_page_size() / 2
            upper = adj.get_upper() - adj.get_page_size()
            adj.set_value(max(min(upper, val), adj.get_lower()))
            return True
        return False

    def do_get_preferred_width(self):
        return self._width, self._width<|MERGE_RESOLUTION|>--- conflicted
+++ resolved
@@ -108,13 +108,7 @@
         self._scroll_height = allocation.height
         self._width = max(allocation.width, 10)
         self._cached_map = None
-<<<<<<< HEAD
-
-        try: self.queue_allocate()
-        except AttributeError: pass
-=======
         self.queue_resize()
->>>>>>> 00b49a77
 
     def do_draw(self, context):
         if not self._setup:
