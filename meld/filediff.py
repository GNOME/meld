# Copyright (C) 2002-2006 Stephen Kennedy <stevek@gnome.org>
# Copyright (C) 2009-2019 Kai Willadsen <kai.willadsen@gmail.com>
#
# This program is free software: you can redistribute it and/or modify
# it under the terms of the GNU General Public License as published by
# the Free Software Foundation, either version 2 of the License, or (at
# your option) any later version.
#
# This program is distributed in the hope that it will be useful, but
# WITHOUT ANY WARRANTY; without even the implied warranty of
# MERCHANTABILITY or FITNESS FOR A PARTICULAR PURPOSE.  See the GNU
# General Public License for more details.
#
# You should have received a copy of the GNU General Public License
# along with this program.  If not, see <http://www.gnu.org/licenses/>.

import copy
import functools
import logging
import math
from typing import Optional, Type

from gi.repository import Gdk, Gio, GLib, GObject, Gtk, GtkSource

# TODO: Don't from-import whole modules
from meld import misc
from meld.conf import _
from meld.const import (
    NEWLINES,
    TEXT_FILTER_ACTION_FORMAT,
    ActionMode,
    ChunkAction,
    FileComparisonMode,
)
from meld.gutterrendererchunk import GutterRendererChunkLines
from meld.iohelpers import find_shared_parent_path, prompt_save_filename
from meld.matchers.diffutil import Differ, merged_chunk_order
from meld.matchers.helpers import CachedSequenceMatcher
from meld.matchers.merge import AutoMergeDiffer, Merger
from meld.meldbuffer import (
    BufferDeletionAction,
    BufferInsertionAction,
    BufferLines,
)
from meld.melddoc import ComparisonState, MeldDoc, open_files_external
from meld.misc import user_critical, with_focused_pane
from meld.patchdialog import PatchDialog
from meld.recent import RecentType
from meld.settings import bind_settings, get_meld_settings
from meld.sourceview import (
    LanguageManager,
    TextviewLineAnimationType,
    get_custom_encoding_candidates,
)
from meld.ui.findbar import FindBar
from meld.ui.util import (
    make_multiobject_property_action,
    map_widgets_into_lists,
)
from meld.undo import UndoSequence

log = logging.getLogger(__name__)


def with_scroll_lock(lock_attr):
    """Decorator for locking a callback based on an instance attribute

    This is used when scrolling panes. Since a scroll event in one pane
    causes us to set the scroll position in other panes, we need to
    stop these other panes re-scrolling the initial one.

    Unlike a threading-style lock, this decorator discards any calls
    that occur while the lock is held, rather than queuing them.

    :param lock_attr: The instance attribute used to lock access
    """
    def wrap(function):
        @functools.wraps(function)
        def wrap_function(locked, *args, **kwargs):
            force_locked = locked.props.lock_scrolling
            if getattr(locked, lock_attr, False) or force_locked:
                return

            try:
                setattr(locked, lock_attr, True)
                return function(locked, *args, **kwargs)
            finally:
                setattr(locked, lock_attr, False)
        return wrap_function
    return wrap


MASK_SHIFT, MASK_CTRL = 1, 2
PANE_LEFT, PANE_RIGHT = -1, +1


class CursorDetails:
    __slots__ = (
        "pane", "pos", "line", "chunk", "prev", "next",
        "prev_conflict", "next_conflict",
    )

    def __init__(self):
        for var in self.__slots__:
            setattr(self, var, None)


@Gtk.Template(resource_path='/org/gnome/meld/ui/filediff.ui')
class FileDiff(Gtk.VBox, MeldDoc):
    """Two or three way comparison of text files"""

    __gtype_name__ = "FileDiff"

    close_signal = MeldDoc.close_signal
    create_diff_signal = MeldDoc.create_diff_signal
    file_changed_signal = MeldDoc.file_changed_signal
    label_changed = MeldDoc.label_changed
    move_diff = MeldDoc.move_diff
    tab_state_changed = MeldDoc.tab_state_changed

    __gsettings_bindings_view__ = (
        ('ignore-blank-lines', 'ignore-blank-lines'),
        ('show-overview-map', 'show-overview-map'),
        ('overview-map-style', 'overview-map-style'),
    )

    ignore_blank_lines = GObject.Property(
        type=bool,
        nick="Ignore blank lines",
        blurb="Whether to ignore blank lines when comparing file contents",
        default=False,
    )
    show_overview_map = GObject.Property(type=bool, default=True)
    overview_map_style = GObject.Property(type=str, default='chunkmap')

    actiongutter0 = Gtk.Template.Child()
    actiongutter1 = Gtk.Template.Child()
    actiongutter2 = Gtk.Template.Child()
    actiongutter3 = Gtk.Template.Child()
    chunkmap0 = Gtk.Template.Child()
    chunkmap1 = Gtk.Template.Child()
    chunkmap2 = Gtk.Template.Child()
    chunkmap_hbox = Gtk.Template.Child()
    dummy_toolbar_actiongutter0 = Gtk.Template.Child()
    dummy_toolbar_actiongutter1 = Gtk.Template.Child()
    dummy_toolbar_actiongutter2 = Gtk.Template.Child()
    dummy_toolbar_actiongutter3 = Gtk.Template.Child()
    dummy_toolbar_linkmap0 = Gtk.Template.Child()
    dummy_toolbar_linkmap1 = Gtk.Template.Child()
    file_open_button0 = Gtk.Template.Child()
    file_open_button1 = Gtk.Template.Child()
    file_open_button2 = Gtk.Template.Child()
    file_save_button0 = Gtk.Template.Child()
    file_save_button1 = Gtk.Template.Child()
    file_save_button2 = Gtk.Template.Child()
    file_toolbar0 = Gtk.Template.Child()
    file_toolbar1 = Gtk.Template.Child()
    file_toolbar2 = Gtk.Template.Child()
    filelabel0 = Gtk.Template.Child()
    filelabel1 = Gtk.Template.Child()
    filelabel2 = Gtk.Template.Child()
    grid = Gtk.Template.Child()
    msgarea_mgr0 = Gtk.Template.Child()
    msgarea_mgr1 = Gtk.Template.Child()
    msgarea_mgr2 = Gtk.Template.Child()
    readonlytoggle0 = Gtk.Template.Child()
    readonlytoggle1 = Gtk.Template.Child()
    readonlytoggle2 = Gtk.Template.Child()
    scrolledwindow0 = Gtk.Template.Child()
    scrolledwindow1 = Gtk.Template.Child()
    scrolledwindow2 = Gtk.Template.Child()
    sourcemap_revealer = Gtk.Template.Child()
    sourcemap0 = Gtk.Template.Child()
    sourcemap1 = Gtk.Template.Child()
    sourcemap2 = Gtk.Template.Child()
    sourcemap_hbox = Gtk.Template.Child()
    statusbar0 = Gtk.Template.Child()
    statusbar1 = Gtk.Template.Child()
    statusbar2 = Gtk.Template.Child()
    statusbar_sourcemap_revealer = Gtk.Template.Child()
    linkmap0 = Gtk.Template.Child()
    linkmap1 = Gtk.Template.Child()
    textview0 = Gtk.Template.Child()
    textview1 = Gtk.Template.Child()
    textview2 = Gtk.Template.Child()
    toolbar_sourcemap_revealer = Gtk.Template.Child()
    vbox0 = Gtk.Template.Child()
    vbox1 = Gtk.Template.Child()
    vbox2 = Gtk.Template.Child()

    differ: Type[Differ]
    comparison_mode: FileComparisonMode

    keylookup = {
        Gdk.KEY_Shift_L: MASK_SHIFT,
        Gdk.KEY_Shift_R: MASK_SHIFT,
        Gdk.KEY_Control_L: MASK_CTRL,
        Gdk.KEY_Control_R: MASK_CTRL,
    }

    # Identifiers for MsgArea messages
    (MSG_SAME, MSG_SLOW_HIGHLIGHT, MSG_SYNCPOINTS) = list(range(3))
    # Transient messages that should be removed if any file in the
    # comparison gets reloaded.
    TRANSIENT_MESSAGES = {MSG_SAME, MSG_SLOW_HIGHLIGHT}

    __gsignals__ = {
        'next-conflict-changed': (
            GObject.SignalFlags.RUN_FIRST, None, (bool, bool)),
    }

    action_mode = GObject.Property(
        type=int,
        nick='Action mode for chunk change actions',
        default=ActionMode.Replace,
    )

    lock_scrolling = GObject.Property(
        type=bool,
        nick='Lock scrolling of all panes',
        default=False,
    )

    def __init__(
        self,
        num_panes,
        *,
        comparison_mode: FileComparisonMode = FileComparisonMode.Compare,
    ):
        super().__init__()
        # FIXME:
        # This unimaginable hack exists because GObject (or GTK+?)
        # doesn't actually correctly chain init calls, even if they're
        # not to GObjects. As a workaround, we *should* just be able to
        # put our class first, but because of Gtk.Template we can't do
        # that if it's a GObject, because GObject doesn't support
        # multiple inheritance and we need to inherit from our Widget
        # parent to make Template work.
        MeldDoc.__init__(self)
        bind_settings(self)

        widget_lists = [
            "sourcemap", "file_save_button", "file_toolbar",
            "linkmap", "msgarea_mgr", "readonlytoggle",
            "scrolledwindow", "textview", "vbox",
            "dummy_toolbar_linkmap", "filelabel",
            "file_open_button", "statusbar",
            "actiongutter", "dummy_toolbar_actiongutter",
            "chunkmap",
        ]
        map_widgets_into_lists(self, widget_lists)

        self.comparison_mode = comparison_mode
        if comparison_mode == FileComparisonMode.AutoMerge:
            self.differ = AutoMergeDiffer
        else:
            self.differ = Differ

        self.warned_bad_comparison = False
        self._keymask = 0
        self.meta = {}
        self.lines_removed = 0
        self.focus_pane = None
        self.textbuffer = [v.get_buffer() for v in self.textview]
        self.buffer_texts = [BufferLines(b) for b in self.textbuffer]
        self.undosequence = UndoSequence(self.textbuffer)
        self.text_filters = []
        meld_settings = get_meld_settings()
        self.settings_handlers = [
            meld_settings.connect(
                "text-filters-changed", self.on_text_filters_changed)
        ]
        self.buffer_filtered = [
            BufferLines(b, self._filter_text) for b in self.textbuffer
        ]
        for (i, w) in enumerate(self.scrolledwindow):
            w.get_vadjustment().connect("value-changed", self._sync_vscroll, i)
            w.get_hadjustment().connect("value-changed", self._sync_hscroll)
        self._connect_buffer_handlers()
        self._sync_vscroll_lock = False
        self._sync_hscroll_lock = False
        self.linediffer = self.differ()
        self.force_highlight = False
        self.syncpoints = []
        self.in_nested_textview_gutter_expose = False
        self._cached_match = CachedSequenceMatcher(self.scheduler)

        # Set up property actions for statusbar toggles
        sourceview_prop_actions = [
            'draw-spaces-bool',
            'highlight-current-line-local',
            'show-line-numbers',
            'wrap-mode-bool',
        ]

        prop_action_group = Gio.SimpleActionGroup()
        for prop in sourceview_prop_actions:
            action = make_multiobject_property_action(self.textview, prop)
            prop_action_group.add_action(action)
        self.insert_action_group('view-local', prop_action_group)

        # Set up per-view action group for top-level menu insertion
        self.view_action_group = Gio.SimpleActionGroup()

        property_actions = (
            ('show-overview-map', self, 'show-overview-map'),
            ('lock-scrolling', self, 'lock_scrolling'),
        )
        for action_name, obj, prop_name in property_actions:
            action = Gio.PropertyAction.new(action_name, obj, prop_name)
            self.view_action_group.add_action(action)

        # Manually handle GAction additions
        actions = (
            ('add-sync-point', self.add_sync_point),
            ('clear-sync-point', self.clear_sync_points),
            ('copy', self.action_copy),
            ('copy-full-path', self.action_copy_full_path),
            ('cut', self.action_cut),
            ('file-previous-conflict', self.action_previous_conflict),
            ('file-next-conflict', self.action_next_conflict),
            ('file-push-left', self.action_push_change_left),
            ('file-push-right', self.action_push_change_right),
            ('file-pull-left', self.action_pull_change_left),
            ('file-pull-right', self.action_pull_change_right),
            ('file-copy-left-up', self.action_copy_change_left_up),
            ('file-copy-right-up', self.action_copy_change_right_up),
            ('file-copy-left-down', self.action_copy_change_left_down),
            ('file-copy-right-down', self.action_copy_change_right_down),
            ('file-delete', self.action_delete_change),
            ('find', self.action_find),
            ('find-next', self.action_find_next),
            ('find-previous', self.action_find_previous),
            ('find-replace', self.action_find_replace),
            ('format-as-patch', self.action_format_as_patch),
            ('go-to-line', self.action_go_to_line),
            ('merge-all-left', self.action_pull_all_changes_left),
            ('merge-all-right', self.action_pull_all_changes_right),
            ('merge-all', self.action_merge_all_changes),
            ('next-change', self.action_next_change),
            ('next-pane', self.action_next_pane),
            ('open-external', self.action_open_external),
            ('open-folder', self.action_open_folder),
            ('paste', self.action_paste),
            ('previous-change', self.action_previous_change),
            ('previous-pane', self.action_prev_pane),
            ('redo', self.action_redo),
            ('refresh', self.action_refresh),
            ('revert', self.action_revert),
            ('save', self.action_save),
            ('save-all', self.action_save_all),
            ('save-as', self.action_save_as),
            ('undo', self.action_undo),
        )
        for name, callback in actions:
            action = Gio.SimpleAction.new(name, None)
            action.connect('activate', callback)
            self.view_action_group.add_action(action)

        builder = Gtk.Builder.new_from_resource(
            '/org/gnome/meld/ui/filediff-menus.ui')
        context_menu = builder.get_object('filediff-context-menu')
        self.popup_menu = Gtk.Menu.new_from_model(context_menu)
        self.popup_menu.attach_to_widget(self)

        builder = Gtk.Builder.new_from_resource(
            '/org/gnome/meld/ui/filediff-actions.ui')
        self.toolbar_actions = builder.get_object('view-toolbar')
        self.copy_action_button = builder.get_object('copy_action_button')

        self.create_text_filters()

        # Handle overview map visibility binding. Because of how we use
        # grid packing, we need three revealers here instead of the
        # more obvious one.
        revealers = (
            self.toolbar_sourcemap_revealer,
            self.sourcemap_revealer,
            self.statusbar_sourcemap_revealer,
        )
        for revealer in revealers:
            self.bind_property(
                'show-overview-map', revealer, 'reveal-child',
                (
                    GObject.BindingFlags.DEFAULT |
                    GObject.BindingFlags.SYNC_CREATE
                ),
            )

        # Handle overview map style mapping manually
        self.connect(
            'notify::overview-map-style', self.on_overview_map_style_changed)
        self.on_overview_map_style_changed()

        for buf in self.textbuffer:
            buf.undo_sequence = self.undosequence
            buf.connect(
                'notify::has-selection', self.update_text_actions_sensitivity)
            buf.data.file_changed_signal.connect(self.notify_file_changed)
        self.update_text_actions_sensitivity()

        self.findbar = FindBar(self.grid)
        self.grid.attach(self.findbar, 0, 2, 10, 1)

        self.set_num_panes(num_panes)
        self.cursor = CursorDetails()
        for t in self.textview:
            t.connect("focus-in-event", self.on_current_diff_changed)
            t.connect("focus-out-event", self.on_current_diff_changed)
            t.connect(
                "drag_data_received", self.on_textview_drag_data_received)

        # Bind all overwrite properties together, so that toggling
        # overwrite mode is per-FileDiff.
        for t in self.textview[1:]:
            t.bind_property(
                'overwrite', self.textview[0], 'overwrite',
                GObject.BindingFlags.BIDIRECTIONAL)

        for gutter in self.actiongutter:
            self.bind_property('action_mode', gutter, 'action_mode')
            gutter.connect(
                'chunk_action_activated', self.on_chunk_action_activated)

        self.linediffer.connect("diffs-changed", self.on_diffs_changed)
        self.undosequence.connect("checkpointed", self.on_undo_checkpointed)
        self.undosequence.connect("can-undo", self.on_can_undo)
        self.undosequence.connect("can-redo", self.on_can_redo)
        self.connect("next-conflict-changed", self.on_next_conflict_changed)

        # TODO: If UndoSequence expose can_undo and can_redo as
        # GProperties instead, this would be much, much nicer.
        self.set_action_enabled('redo', self.undosequence.can_redo())
        self.set_action_enabled('undo', self.undosequence.can_undo())

        for statusbar, buf in zip(self.statusbar, self.textbuffer):
            buf.bind_property(
                'cursor-position', statusbar, 'cursor_position',
                GObject.BindingFlags.DEFAULT,
                self.bind_adapt_cursor_position,
            )

            buf.bind_property(
                'language', statusbar, 'source-language',
                GObject.BindingFlags.BIDIRECTIONAL)

            buf.data.bind_property(
                'encoding', statusbar, 'source-encoding',
                GObject.BindingFlags.DEFAULT)

            def reload_with_encoding(widget, encoding, pane):
                buffer = self.textbuffer[pane]
                if not self.check_unsaved_changes([buffer]):
                    return
                self.set_file(pane, buffer.data.gfile, encoding)

            def go_to_line(widget, line, pane):
                if self.cursor.pane == pane and self.cursor.line == line:
                    return
                self.move_cursor(pane, line, focus=False)

            pane = self.statusbar.index(statusbar)
            statusbar.connect('encoding-changed', reload_with_encoding, pane)
            statusbar.connect('go-to-line', go_to_line, pane)

        # Prototype implementation
        for pane, t in enumerate(self.textview):
            # FIXME: set_num_panes will break this good
            direction = t.get_direction()

            # TODO: This renderer handling should all be part of
            # MeldSourceView, but our current diff-chunk-handling makes
            # this difficult.
            window = Gtk.TextWindowType.LEFT
            if direction == Gtk.TextDirection.RTL:
                window = Gtk.TextWindowType.RIGHT
            renderer = GutterRendererChunkLines(
                pane, pane - 1, self.linediffer)
            gutter = t.get_gutter(window)
            gutter.insert(renderer, -30)
            t.line_renderer = renderer

        self.connect("notify::ignore-blank-lines", self.refresh_comparison)

    def do_realize(self):
        Gtk.VBox().do_realize(self)

        builder = Gtk.Builder.new_from_resource(
            '/org/gnome/meld/ui/filediff-menus.ui')
        filter_menu = builder.get_object('file-copy-actions-menu')

        self.copy_action_button.set_popover(
            Gtk.Popover.new_from_model(self.copy_action_button, filter_menu))

    def get_keymask(self):
        return self._keymask

    def set_keymask(self, value):
        if value & MASK_SHIFT:
            mode = ActionMode.Delete
        elif value & MASK_CTRL:
            mode = ActionMode.Insert
        else:
            mode = ActionMode.Replace
        self._keymask = value
        self.action_mode = mode

    keymask = property(get_keymask, set_keymask)

    @Gtk.Template.Callback()
    def on_key_event(self, object, event):
        keymap = Gdk.Keymap.get_default()
        ok, keyval, group, lvl, consumed = keymap.translate_keyboard_state(
            event.hardware_keycode, 0, event.group)
        mod_key = self.keylookup.get(keyval, 0)
        if event.type == Gdk.EventType.KEY_PRESS:
            self.keymask |= mod_key
            if event.keyval == Gdk.KEY_Escape:
                self.findbar.hide()
        elif event.type == Gdk.EventType.KEY_RELEASE:
            self.keymask &= ~mod_key

    def on_overview_map_style_changed(self, *args):
        style = self.props.overview_map_style
        self.chunkmap_hbox.set_visible(style == 'chunkmap')
        self.sourcemap_hbox.set_visible(
            style in ('compact-sourcemap', 'full-sourcemap'))
        for sourcemap in self.sourcemap:
            sourcemap.props.compact_view = style == 'compact-sourcemap'

    def on_text_filters_changed(self, app):
        relevant_change = self.create_text_filters()
        if relevant_change:
            self.refresh_comparison()

    def _update_text_filter(self, action, state):
        self._action_text_filter_map[action].active = state.get_boolean()
        action.set_state(state)
        self.refresh_comparison()

    def create_text_filters(self):
        meld_settings = get_meld_settings()

        # In contrast to file filters, ordering of text filters can matter
        old_active = [f.filter_string for f in self.text_filters if f.active]
        new_active = [
            f.filter_string for f in meld_settings.text_filters if f.active
        ]
        active_filters_changed = old_active != new_active

        # TODO: Rework text_filters to use a map-like structure so that we
        # don't need _action_text_filter_map.
        self._action_text_filter_map = {}
        self.text_filters = [copy.copy(f) for f in meld_settings.text_filters]
        for i, filt in enumerate(self.text_filters):
            action = Gio.SimpleAction.new_stateful(
                name=TEXT_FILTER_ACTION_FORMAT.format(i),
                parameter_type=None,
                state=GLib.Variant.new_boolean(filt.active),
            )
            action.connect('change-state', self._update_text_filter)
            action.set_enabled(filt.filter is not None)
            self.view_action_group.add_action(action)
            self._action_text_filter_map[action] = filt

        return active_filters_changed

    def _disconnect_buffer_handlers(self):
        for textview in self.textview:
            textview.set_sensitive(False)
        for buf in self.textbuffer:
            for h in buf.handlers:
                buf.disconnect(h)
            buf.handlers = []

    def _connect_buffer_handlers(self):
        for textview in self.textview:
            textview.set_sensitive(True)
        for buf in self.textbuffer:
            id0 = buf.connect("insert-text", self.on_text_insert_text)
            id1 = buf.connect("delete-range", self.on_text_delete_range)
            id2 = buf.connect_after("insert-text", self.after_text_insert_text)
            id3 = buf.connect_after(
                "delete-range", self.after_text_delete_range)
            id4 = buf.connect(
                "notify::cursor-position", self.on_cursor_position_changed)
            buf.handlers = id0, id1, id2, id3, id4

        if self.comparison_mode == FileComparisonMode.AutoMerge:
            self.textview[0].set_editable(0)
            self.textview[2].set_editable(0)

    def bind_adapt_cursor_position(self, binding, from_value):
        buf = binding.get_source()
        textview = self.textview[self.textbuffer.index(buf)]

        cursor_it = buf.get_iter_at_offset(from_value)
        offset = textview.get_visual_column(cursor_it)
        line = cursor_it.get_line()

        return (line, offset)

    def on_cursor_position_changed(self, buf, pspec, force=False):
        pane = self.textbuffer.index(buf)
        pos = buf.props.cursor_position
        if pane == self.cursor.pane and pos == self.cursor.pos and not force:
            return
        self.cursor.pane, self.cursor.pos = pane, pos

        cursor_it = buf.get_iter_at_offset(pos)
        line = cursor_it.get_line()

        if line != self.cursor.line or force:
            chunk, prev, next_ = self.linediffer.locate_chunk(pane, line)
            if chunk != self.cursor.chunk or force:
                self.cursor.chunk = chunk
                self.on_current_diff_changed()
            if prev != self.cursor.prev or next_ != self.cursor.next or force:
                self.set_action_enabled("previous-change", prev is not None)
                self.set_action_enabled("next-change", next_ is not None)

            prev_conflict, next_conflict = None, None
            for conflict in self.linediffer.conflicts:
                if prev is not None and conflict <= prev:
                    prev_conflict = conflict
                if next_ is not None and conflict >= next_:
                    next_conflict = conflict
                    break
            if prev_conflict != self.cursor.prev_conflict or \
               next_conflict != self.cursor.next_conflict or force:
                self.emit("next-conflict-changed", prev_conflict is not None,
                          next_conflict is not None)

            self.cursor.prev, self.cursor.next = prev, next_
            self.cursor.prev_conflict = prev_conflict
            self.cursor.next_conflict = next_conflict

        self.cursor.line = line

    def on_current_diff_changed(self, *args):
        try:
            pane = self.textview.index(self.focus_pane)
        except ValueError:
            pane = -1

        if pane != -1:
            # While this *should* be redundant, it's possible for focus pane
            # and cursor pane to be different in several situations.
            pane = self.cursor.pane
            chunk_id = self.cursor.chunk

        if pane == -1 or chunk_id is None:
            push_left, push_right, pull_left, pull_right, delete, \
                copy_left, copy_right = (False,) * 7
        else:
            push_left, push_right, pull_left, pull_right, delete, \
                copy_left, copy_right = (True,) * 7

            three_way = self.num_panes == 3

            # Push and Delete are active if the current pane has something to
            # act on, and the target pane exists and is editable. Pull is
            # sensitive if the source pane has something to get, and the
            # current pane is editable. Copy actions are sensitive if the
            # conditions for push are met, *and* there is some content in the
            # target pane.
            editable = self.textview[pane].get_editable()
            # editable_left is relative to current pane and it is False for the
            # leftmost frame. The same logic applies to editable_right.
            editable_left = pane > 0 and self.textview[pane - 1].get_editable()
            editable_right = (
                pane < self.num_panes - 1 and
                self.textview[pane + 1].get_editable()
            )
            if pane == 0 or pane == 2:
                chunk = self.linediffer.get_chunk(chunk_id, pane)
                is_insert = chunk[1] == chunk[2]
                is_delete = chunk[3] == chunk[4]
                push_left = editable_left
                push_right = editable_right
                pull_left = pane == 2 and editable and not is_delete
                pull_right = pane == 0 and editable and not is_delete
                delete = editable and not is_insert
                copy_left = editable_left and not is_insert or is_delete
                copy_right = editable_right and not is_insert or is_delete
            elif pane == 1:
                chunk0 = self.linediffer.get_chunk(chunk_id, 1, 0)
                chunk2 = None
                if three_way:
                    chunk2 = self.linediffer.get_chunk(chunk_id, 1, 2)
                left_mid_exists = bool(chunk0 and chunk0[1] != chunk0[2])
                left_exists = bool(chunk0 and chunk0[3] != chunk0[4])
                right_mid_exists = bool(chunk2 and chunk2[1] != chunk2[2])
                right_exists = bool(chunk2 and chunk2[3] != chunk2[4])
                push_left = editable_left and bool(not three_way or chunk0)
                push_right = editable_right and bool(not three_way or chunk2)
                pull_left = editable and left_exists
                pull_right = editable and right_exists
                delete = editable and (left_mid_exists or right_mid_exists)
                copy_left = editable_left and left_mid_exists and left_exists
                copy_right = (
                    editable_right and right_mid_exists and right_exists)

            # If there is chunk and there are only two panes (#25)
            if self.num_panes == 2:
                pane0_editable = self.textview[0].get_editable()
                pane1_editable = self.textview[1].get_editable()
                push_left = pane0_editable
                push_right = pane1_editable

        self.set_action_enabled('file-push-left', push_left)
        self.set_action_enabled('file-push-right', push_right)
        self.set_action_enabled('file-pull-left', pull_left)
        self.set_action_enabled('file-pull-right', pull_right)
        self.set_action_enabled('file-delete', delete)
        self.set_action_enabled('file-copy-left-up', copy_left)
        self.set_action_enabled('file-copy-left-down', copy_left)
        self.set_action_enabled('file-copy-right-up', copy_right)
        self.set_action_enabled('file-copy-right-down', copy_right)
        self.set_action_enabled('previous-pane', pane > 0)
        self.set_action_enabled('next-pane', pane < self.num_panes - 1)
        # FIXME: don't queue_draw() on everything... just on what changed
        self.queue_draw()

    def on_next_conflict_changed(self, doc, have_prev, have_next):
        self.set_action_enabled('file-previous-conflict', have_prev)
        self.set_action_enabled('file-next-conflict', have_next)

    def scroll_to_chunk_index(self, chunk_index, tolerance):
        """Scrolls chunks with the given index on screen in all panes"""
        starts = self.linediffer.get_chunk_starts(chunk_index)
        for pane, start in enumerate(starts):
            if start is None:
                continue
            buf = self.textbuffer[pane]
            it = buf.get_iter_at_line(start)
            self.textview[pane].scroll_to_iter(it, tolerance, True, 0.5, 0.5)

    def go_to_chunk(self, target, pane=None, centered=False):
        if target is None:
            self.error_bell()
            return

        if pane is None:
            pane = self._get_focused_pane()
            if pane == -1:
                pane = 1 if self.num_panes > 1 else 0

        chunk = self.linediffer.get_chunk(target, pane)
        if not chunk:
            self.error_bell()
            return

        # Warp the cursor to the first line of the chunk
        buf = self.textbuffer[pane]
        if self.cursor.line != chunk[1]:
            buf.place_cursor(buf.get_iter_at_line(chunk[1]))

        # Scroll all panes to the given chunk, and then ensure that the newly
        # placed cursor is definitely on-screen.
        tolerance = 0.0 if centered else 0.2
        self.scroll_to_chunk_index(target, tolerance)
        self.textview[pane].scroll_to_mark(
            buf.get_insert(), tolerance, True, 0.5, 0.5)

        # If we've moved to a valid chunk (or stayed in the first/last chunk)
        # then briefly highlight the chunk for better visual orientation.
        chunk_start = buf.get_iter_at_line_or_eof(chunk[1])
        chunk_end = buf.get_iter_at_line_or_eof(chunk[2])
        mark0 = buf.create_mark(None, chunk_start, True)
        mark1 = buf.create_mark(None, chunk_end, True)
        self.textview[pane].add_fading_highlight(
            mark0, mark1, 'focus-highlight', 400000, starting_alpha=0.3,
            anim_type=TextviewLineAnimationType.stroke)

    @Gtk.Template.Callback()
    def on_linkmap_scroll_event(self, linkmap, event):
        self.next_diff(event.direction, use_viewport=True)

    def _is_chunk_in_area(
            self, chunk_id: Optional[int], pane: int, area: Gdk.Rectangle):

        if chunk_id is None:
            return False

        chunk = self.linediffer.get_chunk(chunk_id, pane)
        target_iter = self.textbuffer[pane].get_iter_at_line(chunk.start_a)
        target_y, _height = self.textview[pane].get_line_yrange(target_iter)
        return area.y <= target_y <= area.y + area.height

    def next_diff(self, direction, centered=False, use_viewport=False):
        # use_viewport: seek next and previous diffes based on where
        # the user is currently scrolling at.
        scroll_down = direction == Gdk.ScrollDirection.DOWN
        target = self.cursor.next if scroll_down else self.cursor.prev

        if use_viewport:
            pane = self.cursor.pane
            text_area = self.textview[pane].get_visible_rect()

            # Only do viewport-relative calculations if the chunk we'd
            # otherwise scroll to is *not* on screen. This avoids 3-way
            # comparison cases where scrolling won't go past a chunk
            # because the scroll doesn't go past 50% of the screen.
            if not self._is_chunk_in_area(target, pane, text_area):
                halfscreen = text_area.y + text_area.height / 2
                halfline = self.textview[pane].get_line_at_y(
                    halfscreen).target_iter.get_line()

                _, prev, next_ = self.linediffer.locate_chunk(1, halfline)
                target = next_ if scroll_down else prev

        self.go_to_chunk(target, centered=centered)

    def action_previous_change(self, *args):
        self.next_diff(Gdk.ScrollDirection.UP)

    def action_next_change(self, *args):
        self.next_diff(Gdk.ScrollDirection.DOWN)

    def action_previous_conflict(self, *args):
        self.go_to_chunk(self.cursor.prev_conflict, self.cursor.pane)

    def action_next_conflict(self, *args):
        self.go_to_chunk(self.cursor.next_conflict, self.cursor.pane)

    def action_previous_diff(self, *args):
        self.go_to_chunk(self.cursor.prev)

    def action_next_diff(self, *args):
        self.go_to_chunk(self.cursor.next)

    def get_action_chunk(self, src, dst):
        valid_panes = list(range(0, self.num_panes))
        if src not in valid_panes or dst not in valid_panes:
            raise ValueError("Action was taken on invalid panes")
        if self.cursor.chunk is None:
            raise ValueError("Action was taken without chunk")

        chunk = self.linediffer.get_chunk(self.cursor.chunk, src, dst)
        if chunk is None:
            raise ValueError("Action was taken on a missing chunk")
        return chunk

    def get_action_panes(self, direction, reverse=False):
        src = self._get_focused_pane()
        dst = src + direction
        return (dst, src) if reverse else (src, dst)

    def on_chunk_action_activated(
            self, gutter, action, from_view, to_view, chunk):

        try:
            chunk_action = ChunkAction(action)
        except ValueError:
            log.error('Invalid chunk action %s', action)
            return

        # TODO: There's no reason the replace_chunk(), etc. calls should take
        # an index instead of just taking the views themselves.
        from_pane = self.textview.index(from_view)
        to_pane = self.textview.index(to_view)

        if chunk_action == ChunkAction.replace:
            self.replace_chunk(from_pane, to_pane, chunk)
        elif chunk_action == ChunkAction.delete:
            self.delete_chunk(from_pane, chunk)
        elif chunk_action == ChunkAction.copy_up:
            self.copy_chunk(from_pane, to_pane, chunk, copy_up=True)
        elif chunk_action == ChunkAction.copy_down:
            self.copy_chunk(from_pane, to_pane, chunk, copy_up=False)

    def action_push_change_left(self, *args):
        if self.num_panes == 2:
            src, dst = 1, 0
        else:
            src, dst = self.get_action_panes(PANE_LEFT)
        self.replace_chunk(src, dst, self.get_action_chunk(src, dst))

    def action_push_change_right(self, *args):
        if self.num_panes == 2:
            src, dst = 0, 1
        else:
            src, dst = self.get_action_panes(PANE_RIGHT)
        self.replace_chunk(src, dst, self.get_action_chunk(src, dst))

    def action_pull_change_left(self, *args):
        src, dst = self.get_action_panes(PANE_LEFT, reverse=True)
        self.replace_chunk(src, dst, self.get_action_chunk(src, dst))

    def action_pull_change_right(self, *args):
        src, dst = self.get_action_panes(PANE_RIGHT, reverse=True)
        self.replace_chunk(src, dst, self.get_action_chunk(src, dst))

    def action_copy_change_left_up(self, *args):
        src, dst = self.get_action_panes(PANE_LEFT)
        self.copy_chunk(
            src, dst, self.get_action_chunk(src, dst), copy_up=True)

    def action_copy_change_right_up(self, *args):
        src, dst = self.get_action_panes(PANE_RIGHT)
        self.copy_chunk(
            src, dst, self.get_action_chunk(src, dst), copy_up=True)

    def action_copy_change_left_down(self, *args):
        src, dst = self.get_action_panes(PANE_LEFT)
        self.copy_chunk(
            src, dst, self.get_action_chunk(src, dst), copy_up=False)

    def action_copy_change_right_down(self, *args):
        src, dst = self.get_action_panes(PANE_RIGHT)
        self.copy_chunk(
            src, dst, self.get_action_chunk(src, dst), copy_up=False)

    def pull_all_non_conflicting_changes(self, src, dst):
        merger = Merger()
        merger.differ = self.linediffer
        merger.texts = self.buffer_texts
        for mergedfile in merger.merge_2_files(src, dst):
            pass
        self._sync_vscroll_lock = True
        self.textbuffer[dst].begin_user_action()
        self.textbuffer[dst].set_text(mergedfile)
        self.textbuffer[dst].end_user_action()

        def resync():
            self._sync_vscroll_lock = False
            self._sync_vscroll(self.scrolledwindow[src].get_vadjustment(), src)
        self.scheduler.add_task(resync)

    def action_pull_all_changes_left(self, *args):
        src, dst = self.get_action_panes(PANE_LEFT, reverse=True)
        self.pull_all_non_conflicting_changes(src, dst)

    def action_pull_all_changes_right(self, *args):
        src, dst = self.get_action_panes(PANE_RIGHT, reverse=True)
        self.pull_all_non_conflicting_changes(src, dst)

    def action_merge_all_changes(self, *args):
        dst = 1
        merger = Merger()
        merger.differ = self.linediffer
        merger.texts = self.buffer_texts
        for mergedfile in merger.merge_3_files(False):
            pass
        self._sync_vscroll_lock = True
        self.textbuffer[dst].begin_user_action()
        self.textbuffer[dst].set_text(mergedfile)
        self.textbuffer[dst].end_user_action()

        def resync():
            self._sync_vscroll_lock = False
            self._sync_vscroll(self.scrolledwindow[0].get_vadjustment(), 0)
        self.scheduler.add_task(resync)

    @with_focused_pane
    def action_delete_change(self, pane, *args):
        chunk = self.linediffer.get_chunk(self.cursor.chunk, pane)
        assert(self.cursor.chunk is not None)
        assert(chunk is not None)
        self.delete_chunk(pane, chunk)

    def _synth_chunk(self, pane0, pane1, line):
        """Returns the Same chunk that would exist at
           the given location if we didn't remove Same chunks"""

        # This method is a hack around our existing diffutil data structures;
        # getting rid of the Same chunk removal is difficult, as several places
        # have baked in the assumption of only being given changed blocks.

        buf0, buf1 = self.textbuffer[pane0], self.textbuffer[pane1]
        start0, end0 = 0, buf0.get_line_count() - 1
        start1, end1 = 0, buf1.get_line_count() - 1

        # This hack is required when pane0's prev/next chunk doesn't exist
        # (i.e., is Same) between pane0 and pane1.
        prev_chunk0, prev_chunk1, next_chunk0, next_chunk1 = (None,) * 4
        _, prev, next_ = self.linediffer.locate_chunk(pane0, line)
        if prev is not None:
            while prev >= 0:
                prev_chunk0 = self.linediffer.get_chunk(prev, pane0, pane1)
                prev_chunk1 = self.linediffer.get_chunk(prev, pane1, pane0)
                if None not in (prev_chunk0, prev_chunk1):
                    start0 = prev_chunk0[2]
                    start1 = prev_chunk1[2]
                    break
                prev -= 1

        if next_ is not None:
            while next_ < self.linediffer.diff_count():
                next_chunk0 = self.linediffer.get_chunk(next_, pane0, pane1)
                next_chunk1 = self.linediffer.get_chunk(next_, pane1, pane0)
                if None not in (next_chunk0, next_chunk1):
                    end0 = next_chunk0[1]
                    end1 = next_chunk1[1]
                    break
                next_ += 1

        # TODO: Move myers.DiffChunk to a more general place, update
        # this to use it, and update callers to use nice attributes.
        return "Same", start0, end0, start1, end1

    def _corresponding_chunk_line(self, chunk, line, pane, new_pane):
        """Approximates the corresponding line between panes"""

        new_buf = self.textbuffer[new_pane]

        # Special-case cross-pane jumps
        if (pane == 0 and new_pane == 2) or (pane == 2 and new_pane == 0):
            proxy = self._corresponding_chunk_line(chunk, line, pane, 1)
            return self._corresponding_chunk_line(chunk, proxy, 1, new_pane)

        # Either we are currently in a identifiable chunk, or we are in a Same
        # chunk; if we establish the start/end of that chunk in both panes, we
        # can figure out what our new offset should be.
        cur_chunk = None
        if chunk is not None:
            cur_chunk = self.linediffer.get_chunk(chunk, pane, new_pane)

        if cur_chunk is None:
            cur_chunk = self._synth_chunk(pane, new_pane, line)
        cur_start, cur_end, new_start, new_end = cur_chunk[1:5]

        # If the new buffer's current cursor is already in the correct chunk,
        # assume that we have in-progress editing, and don't move it.
        cursor_it = new_buf.get_iter_at_mark(new_buf.get_insert())
        cursor_line = cursor_it.get_line()

        cursor_chunk, _, _ = self.linediffer.locate_chunk(
            new_pane, cursor_line)
        if cursor_chunk is not None:
            already_in_chunk = cursor_chunk == chunk
        else:
            cursor_chunk = self._synth_chunk(pane, new_pane, cursor_line)
            already_in_chunk = (
                cursor_chunk[3] == new_start and cursor_chunk[4] == new_end)

        if already_in_chunk:
            new_line = cursor_line
        else:
            # Guess where to put the cursor: in the same chunk, at about the
            # same place within the chunk, calculated proportionally by line.
            # Insert chunks and one-line chunks are placed at the top.
            if cur_end == cur_start:
                chunk_offset = 0.0
            else:
                chunk_offset = (line - cur_start) / float(cur_end - cur_start)
            new_line = new_start + int(chunk_offset * (new_end - new_start))

        return new_line

    def move_cursor(self, pane, line, focus=True):
        buf, view = self.textbuffer[pane], self.textview[pane]
        if focus:
            view.grab_focus()
        buf.place_cursor(buf.get_iter_at_line(line))
        view.scroll_to_mark(buf.get_insert(), 0.1, True, 0.5, 0.5)

    def move_cursor_pane(self, pane, new_pane):
        chunk, line = self.cursor.chunk, self.cursor.line
        new_line = self._corresponding_chunk_line(chunk, line, pane, new_pane)
        self.move_cursor(new_pane, new_line)

    def action_prev_pane(self, *args):
        pane = self._get_focused_pane()
        new_pane = (pane - 1) % self.num_panes
        self.move_cursor_pane(pane, new_pane)

    def action_next_pane(self, *args):
        pane = self._get_focused_pane()
        new_pane = (pane + 1) % self.num_panes
        self.move_cursor_pane(pane, new_pane)

    def _set_external_action_sensitivity(self):
        # FIXME: This sensitivity is very confused. Essentially, it's always
        # enabled because we don't unset focus_pane, but the action uses the
        # current pane focus (i.e., _get_focused_pane) instead of focus_pane.
        have_file = self.focus_pane is not None
        self.set_action_enabled("open-external", have_file)

    def on_textview_drag_data_received(
            self, widget, context, x, y, selection_data, info, time):
        uris = selection_data.get_uris()
        if uris:
            gfiles = [Gio.File.new_for_uri(uri) for uri in uris]

            if len(gfiles) == self.num_panes:
                if self.check_unsaved_changes():
                    self.set_files(gfiles)
            elif len(gfiles) == 1:
                pane = self.textview.index(widget)
                buffer = self.textbuffer[pane]
                if self.check_unsaved_changes([buffer]):
                    self.set_file(pane, gfiles[0])
            return True

    @Gtk.Template.Callback()
    def on_textview_focus_in_event(self, view, event):
        self.focus_pane = view
        self.findbar.textview = view
        self.on_cursor_position_changed(view.get_buffer(), None, True)
        self._set_save_action_sensitivity()
        self._set_merge_action_sensitivity()
        self._set_external_action_sensitivity()

    @Gtk.Template.Callback()
    def on_textview_focus_out_event(self, view, event):
        self.keymask = 0
        self._set_merge_action_sensitivity()
        self._set_external_action_sensitivity()

    def _after_text_modified(self, buf, startline, sizechange):
        if self.num_panes > 1:
            pane = self.textbuffer.index(buf)
            if not self.linediffer.syncpoints:
                self.linediffer.change_sequence(pane, startline, sizechange,
                                                self.buffer_filtered)
            # TODO: We should have a diff-changed signal for the
            # current buffer instead of passing everything through
            # cursor change logic.
            focused_pane = self._get_focused_pane()
            if focused_pane != -1:
                self.on_cursor_position_changed(self.textbuffer[focused_pane],
                                                None, True)

    def _filter_text(self, txt, buf, txt_start_iter, txt_end_iter):
        dimmed_tag = buf.get_tag_table().lookup("dimmed")
        buf.remove_tag(dimmed_tag, txt_start_iter, txt_end_iter)

        def highlighter(start, end):
            start_iter = txt_start_iter.copy()
            start_iter.forward_chars(start)
            end_iter = txt_start_iter.copy()
            end_iter.forward_chars(end)
            buf.apply_tag(dimmed_tag, start_iter, end_iter)

        try:
            regexes = [f.filter for f in self.text_filters if f.active]
            txt = misc.apply_text_filters(txt, regexes, apply_fn=highlighter)
        except AssertionError:
            if not self.warned_bad_comparison:
                misc.error_dialog(
                    primary=_("Comparison results will be inaccurate"),
                    secondary=_(
                        "A filter changed the number of lines in the "
                        "file, which is unsupported. The comparison will "
                        "not be accurate."),
                )
                self.warned_bad_comparison = True

        return txt

    def after_text_insert_text(self, buf, it, newtext, textlen):
        start_mark = buf.get_mark("insertion-start")
        starting_at = buf.get_iter_at_mark(start_mark).get_line()
        buf.delete_mark(start_mark)
        lines_added = it.get_line() - starting_at
        self._after_text_modified(buf, starting_at, lines_added)

    def after_text_delete_range(self, buf, it0, it1):
        starting_at = it0.get_line()
        self._after_text_modified(buf, starting_at, -self.lines_removed)
        self.lines_removed = 0

    def check_save_modified(self, buffers=None):
        response = Gtk.ResponseType.OK
        buffers = buffers or self.textbuffer[:self.num_panes]
        if any(b.get_modified() for b in buffers):
            builder = Gtk.Builder.new_from_resource(
                '/org/gnome/meld/ui/save-confirm-dialog.ui')
            dialog = builder.get_object('save-confirm-dialog')
            dialog.set_transient_for(self.get_toplevel())
            message_area = dialog.get_message_area()

            buttons = []
            for buf in buffers:
                button = Gtk.CheckButton.new_with_label(buf.data.label)
                needs_save = buf.get_modified()
                button.set_sensitive(needs_save)
                button.set_active(needs_save)
                message_area.pack_start(
                    button, expand=False, fill=True, padding=0)
                buttons.append(button)
            message_area.show_all()

            response = dialog.run()
            try_save = [b.get_active() for b in buttons]
            dialog.destroy()

            if response == Gtk.ResponseType.OK:
                for i, buf in enumerate(buffers):
                    if try_save[i]:
                        self.save_file(self.textbuffer.index(buf))

                # Regardless of whether these saves are successful or not,
                # we return a cancel here, so that other closing logic
                # doesn't run. Instead, the file-saved callback from
                # save_file() handles closing files and setting state.
                return Gtk.ResponseType.CANCEL
            elif response == Gtk.ResponseType.DELETE_EVENT:
                response = Gtk.ResponseType.CANCEL
            elif response == Gtk.ResponseType.CLOSE:
                response = Gtk.ResponseType.OK

        if response == Gtk.ResponseType.OK and self.meta:
            self.prompt_resolve_conflict()
        elif response == Gtk.ResponseType.CANCEL:
            self.state = ComparisonState.Normal

        return response

    def prompt_resolve_conflict(self):
        parent = self.meta.get('parent', None)
        saved = self.meta.get('middle_saved', False)
        prompt_resolve = self.meta.get('prompt_resolve', False)
        if prompt_resolve and saved and parent.has_command('resolve'):
            primary = _("Mark conflict as resolved?")
            secondary = _(
                "If the conflict was resolved successfully, you may mark "
                "it as resolved now.")
            buttons = ((_("Cancel"), Gtk.ResponseType.CANCEL),
                       (_("Mark _Resolved"), Gtk.ResponseType.OK))
            resolve_response = misc.modal_dialog(
                primary, secondary, buttons, parent=self,
                messagetype=Gtk.MessageType.QUESTION)

            if resolve_response == Gtk.ResponseType.OK:
                bufdata = self.textbuffer[1].data
                conflict_gfile = bufdata.savefile or bufdata.gfile
                # It's possible that here we're in a quit callback,
                # so we can't schedule the resolve action to an
                # idle loop; it might never happen.
                parent.command(
                    'resolve', [conflict_gfile.get_path()], sync=True)

    def on_delete_event(self):
        self.state = ComparisonState.Closing
        response = self.check_save_modified()
        if response == Gtk.ResponseType.OK:
            meld_settings = get_meld_settings()
            for h in self.settings_handlers:
                meld_settings.disconnect(h)

            # This is a workaround for cleaning up file monitors.
            for buf in self.textbuffer:
                buf.data.disconnect_monitor()

            try:
                self._cached_match.stop()
            except Exception:
                # Ignore any cross-process exceptions that happen when
                # shutting down our matcher process.
                log.exception('Failed to shut down matcher process')
            # TODO: Base the return code on something meaningful for VC tools
            self.close_signal.emit(0)
        return response

    def _scroll_to_actions(self, actions):
        """Scroll all views affected by *actions* to the current cursor"""

        affected_buffers = set(a.buffer for a in actions)
        for buf in affected_buffers:
            buf_index = self.textbuffer.index(buf)
            view = self.textview[buf_index]
            view.scroll_mark_onscreen(buf.get_insert())

    def action_undo(self, *args):
        if self.undosequence.can_undo():
            actions = self.undosequence.undo()
            self._scroll_to_actions(actions)

    def action_redo(self, *args):
        if self.undosequence.can_redo():
            actions = self.undosequence.redo()
            self._scroll_to_actions(actions)

    def on_text_insert_text(self, buf, it, text, textlen):
        self.undosequence.add_action(
            BufferInsertionAction(buf, it.get_offset(), text))
        buf.create_mark("insertion-start", it, True)

    def on_text_delete_range(self, buf, it0, it1):
        text = buf.get_text(it0, it1, False)
        self.lines_removed = it1.get_line() - it0.get_line()
        self.undosequence.add_action(
            BufferDeletionAction(buf, it0.get_offset(), text))

    def on_undo_checkpointed(self, undosequence, buf, checkpointed):
        buf.set_modified(not checkpointed)
        self.recompute_label()

    def on_can_undo(self, undosequence, can_undo):
        self.set_action_enabled('undo', can_undo)

    def on_can_redo(self, undosequence, can_redo):
        self.set_action_enabled('redo', can_redo)

    @with_focused_pane
    def action_copy_full_path(self, pane, *args):
        gfile = self.textbuffer[pane].data.gfile
        if not gfile:
            return

        path = gfile.get_path() or gfile.get_uri()
        clip = Gtk.Clipboard.get_default(Gdk.Display.get_default())
        clip.set_text(path, -1)
        clip.store()

    @with_focused_pane
    def action_open_folder(self, pane, *args):
        gfile = self.textbuffer[pane].data.gfile
        if not gfile:
            return

        parent = gfile.get_parent()
        if parent:
            open_files_external(gfiles=[parent])

    @with_focused_pane
    def action_open_external(self, pane, *args):
        if not self.textbuffer[pane].data.gfile:
            return
        pos = self.textbuffer[pane].props.cursor_position
        cursor_it = self.textbuffer[pane].get_iter_at_offset(pos)
        line = cursor_it.get_line() + 1
        gfiles = [self.textbuffer[pane].data.gfile]
        open_files_external(gfiles=gfiles, line=line)

    def update_text_actions_sensitivity(self, *args):
        widget = self.focus_pane
        if not widget:
            cut, copy, paste = False, False, False
        else:
            cut = copy = widget.get_buffer().get_has_selection()
            paste = widget.get_editable()

        for action, enabled in zip(
                ('cut', 'copy', 'paste'), (cut, copy, paste)):
            self.set_action_enabled(action, enabled)

    @with_focused_pane
    def get_selected_text(self, pane):
        """Returns selected text of active pane"""
        buf = self.textbuffer[pane]
        sel = buf.get_selection_bounds()
        if sel:
            return buf.get_text(sel[0], sel[1], False)

    def action_find(self, *args):
        selected_text = self.get_selected_text()
        self.findbar.start_find(
            textview=self.focus_pane, replace=False, text=selected_text)

    def action_find_replace(self, *args):
        selected_text = self.get_selected_text()
        self.findbar.start_find(
            textview=self.focus_pane, replace=True, text=selected_text)

    def action_find_next(self, *args):
        self.findbar.start_find_next(self.focus_pane)

    def action_find_previous(self, *args):
        self.findbar.start_find_previous(self.focus_pane)

    @with_focused_pane
    def action_go_to_line(self, pane, *args):
        self.statusbar[pane].emit('start-go-to-line')

    @Gtk.Template.Callback()
    def on_scrolledwindow_size_allocate(self, scrolledwindow, allocation):
        index = self.scrolledwindow.index(scrolledwindow)
        if index == 0 or index == 1:
            self.linkmap[0].queue_draw()
        if index == 1 or index == 2:
            self.linkmap[1].queue_draw()

    @Gtk.Template.Callback()
    def on_textview_popup_menu(self, textview):
        buffer = textview.get_buffer()
        cursor_it = buffer.get_iter_at_mark(buffer.get_insert())
        location = textview.get_iter_location(cursor_it)

        rect = Gdk.Rectangle()
        rect.x, rect.y = textview.buffer_to_window_coords(
            Gtk.TextWindowType.WIDGET, location.x, location.y)

        self.popup_menu.popup_at_rect(
            Gtk.Widget.get_window(textview),
            rect,
            Gdk.Gravity.SOUTH_EAST,
            Gdk.Gravity.NORTH_WEST,
            None,
        )
        return True

    @Gtk.Template.Callback()
    def on_textview_button_press_event(self, textview, event):
        if event.button == 3:
            textview.grab_focus()
            self.popup_menu.popup_at_pointer(event)
            return True
        return False

    def set_labels(self, labels):
        labels = labels[:self.num_panes]
        for label, buf in zip(labels, self.textbuffer):
            if label:
                buf.data.label = label

    def set_merge_output_file(self, gfile):
        if self.num_panes < 2:
            return
        buf = self.textbuffer[1]
        buf.data.savefile = gfile
        buf.data.label = gfile.get_path()
        self.update_buffer_writable(buf)
        self.filelabel[1].props.gfile = gfile
        self.recompute_label()

    def _set_save_action_sensitivity(self):
        pane = self._get_focused_pane()
        modified_panes = [b.get_modified() for b in self.textbuffer]
        self.set_action_enabled('save', pane != -1 and modified_panes[pane])
        self.set_action_enabled('save-all', any(modified_panes))

    def recompute_label(self):
        self._set_save_action_sensitivity()
        buffers = self.textbuffer[:self.num_panes]
        filenames = [b.data.label for b in buffers]
        shortnames = misc.shorten_names(*filenames)

        for i, buf in enumerate(buffers):
            if buf.get_modified():
                shortnames[i] += "*"
            self.file_save_button[i].set_sensitive(buf.get_modified())
            self.file_save_button[i].get_child().props.icon_name = (
                'document-save-symbolic' if buf.data.writable else
                'document-save-as-symbolic')

        parent_path = find_shared_parent_path([b.data.gfile for b in buffers])
        for pathlabel in self.filelabel:
            pathlabel.props.parent_gfile = parent_path

        label = self.meta.get("tablabel", "")
        if label:
            self.label_text = label
        else:
            self.label_text = " — ".join(shortnames)
        self.tooltip_text = self.label_text
        self.label_changed.emit(self.label_text, self.tooltip_text)

    def pre_comparison_init(self):
        self._disconnect_buffer_handlers()
        self.linediffer.clear()

        for buf in self.textbuffer:
            tag = buf.get_tag_table().lookup("inline")
            buf.remove_tag(tag, buf.get_start_iter(), buf.get_end_iter())

        for mgr in self.msgarea_mgr:
            if mgr.get_msg_id() in self.TRANSIENT_MESSAGES:
                mgr.clear()

    def set_files(self, gfiles, encodings=None):
        """Load the given files

        If an element is None, the text of a pane is left as is.
        """
        if len(gfiles) != self.num_panes:
            return

        self.pre_comparison_init()
        self.undosequence.clear()

        encodings = encodings or ((None,) * len(gfiles))

        files = []
        for pane, (gfile, encoding) in enumerate(zip(gfiles, encodings)):
            if gfile:
                files.append((pane, gfile, encoding))
            else:
                self.textbuffer[pane].data.loaded = True

        if not files:
            self.scheduler.add_task(self._compare_files_internal())

        for pane, gfile, encoding in files:
            self.load_file_in_pane(pane, gfile, encoding)

    def set_file(
            self,
            pane: int,
            gfile: Gio.File,
            encoding: GtkSource.Encoding = None):
        self.pre_comparison_init()
        self.undosequence.clear()
        self.load_file_in_pane(pane, gfile, encoding)

    def load_file_in_pane(
            self,
            pane: int,
            gfile: Gio.File,
            encoding: GtkSource.Encoding = None):
        """Load a file into the given pane

        Don't call this directly; use `set_file()` or `set_files()`,
        which handle sensitivity and signal connection. Even if you
        don't care about those things, you need it because they'll be
        unconditionally added after file load, which will cause
        duplicate handlers, etc. if you don't do this thing.
        """

        self.msgarea_mgr[pane].clear()

        buf = self.textbuffer[pane]
        buf.data.reset(gfile)
        self.file_open_button[pane].props.file = gfile

        # FIXME: this was self.textbuffer[pane].data.label, which could be
        # either a custom label or the fallback
        self.filelabel[pane].props.gfile = gfile

        if buf.data.is_special:
            loader = GtkSource.FileLoader.new_from_stream(
                buf, buf.data.sourcefile, buf.data.gfile.read())
        else:
            loader = GtkSource.FileLoader.new(buf, buf.data.sourcefile)

        custom_candidates = get_custom_encoding_candidates()
        if encoding:
            custom_candidates = [encoding]
        if custom_candidates:
            loader.set_candidate_encodings(custom_candidates)

        loader.load_async(
            GLib.PRIORITY_HIGH,
            callback=self.file_loaded,
            user_data=(pane,)
        )

    def get_comparison(self):
        uris = [b.data.gfile for b in self.textbuffer[:self.num_panes]]

        if self.comparison_mode == FileComparisonMode.AutoMerge:
            comparison_type = RecentType.Merge
        else:
            comparison_type = RecentType.File

        return comparison_type, uris

    def file_loaded(self, loader, result, user_data):

        gfile = loader.get_location()
        pane = user_data[0]

        try:
            loader.load_finish(result)
        except GLib.Error as err:
            if err.matches(
                    GLib.convert_error_quark(),
                    GLib.ConvertError.ILLEGAL_SEQUENCE):
                # While there are probably others, this is the main
                # case where GtkSourceView's loader doesn't finish its
                # in-progress user-action on error. See bgo#795387 for
                # the GtkSourceView bug report.
                #
                # The handling here is fragile, but it's better than
                # getting into a non-obvious corrupt state.
                buf = loader.get_buffer()
                buf.end_not_undoable_action()
                buf.end_user_action()

            if err.domain == GLib.quark_to_string(
                    GtkSource.FileLoaderError.quark()):
                # TODO: Add custom reload-with-encoding handling for
                # GtkSource.FileLoaderError.CONVERSION_FALLBACK and
                # GtkSource.FileLoaderError.ENCODING_AUTO_DETECTION_FAILED
                pass

            filename = GLib.markup_escape_text(
                gfile.get_parse_name())
            primary = _(
                "There was a problem opening the file “%s”." % filename)
            self.msgarea_mgr[pane].add_dismissable_msg(
                'dialog-error-symbolic', primary, err.message)

        buf = loader.get_buffer()
        start, end = buf.get_bounds()
        buffer_text = buf.get_text(start, end, False)
        if not loader.get_encoding() and '\\00' in buffer_text:
            filename = GLib.markup_escape_text(gfile.get_parse_name())
            primary = _("File %s appears to be a binary file.") % filename
            secondary = _(
                "Do you want to open the file using the default application?")
            self.msgarea_mgr[pane].add_action_msg(
                'dialog-warning-symbolic', primary, secondary, _("Open"),
                functools.partial(open_files_external, gfiles=[gfile]))

        self.update_buffer_writable(buf)

        self.undosequence.checkpoint(buf)
        buf.data.update_mtime()
        buf.data.loaded = True

        if all(b.data.loaded for b in self.textbuffer[:self.num_panes]):
            self.scheduler.add_task(self._compare_files_internal())

    def _merge_files(self):
        if self.comparison_mode == FileComparisonMode.AutoMerge:
            yield _("[%s] Merging files") % self.label_text
            merger = Merger()
            step = merger.initialize(self.buffer_filtered, self.buffer_texts)
            while next(step) is None:
                yield 1
            for merged_text in merger.merge_3_files():
                yield 1
            self.linediffer.unresolved = merger.unresolved
            self.textbuffer[1].set_text(merged_text)
            self.recompute_label()
        else:
            yield 1

    def _diff_files(self, refresh=False):
        yield _("[%s] Computing differences") % self.label_text
        texts = self.buffer_filtered[:self.num_panes]
        self.linediffer.ignore_blanks = self.props.ignore_blank_lines
        step = self.linediffer.set_sequences_iter(texts)
        while next(step) is None:
            yield 1

        if not refresh:
            for buf in self.textbuffer:
                buf.place_cursor(buf.get_start_iter())

            chunk, prev, next_ = self.linediffer.locate_chunk(1, 0)
            target_chunk = chunk if chunk is not None else next_
            if target_chunk is not None:
                self.scheduler.add_task(
                    lambda: self.go_to_chunk(target_chunk, centered=True),
                    True)

        self.queue_draw()
        self._connect_buffer_handlers()
        self._set_merge_action_sensitivity()

        # Changing textview sensitivity destroys focus; we reestablish it here
        if self.cursor.pane is not None:
            self.textview[self.cursor.pane].grab_focus()

        langs = [LanguageManager.get_language_from_file(buf.data.gfile)
                 for buf in self.textbuffer[:self.num_panes]]

        # If we have only one identified language then we assume that all of
        # the files are actually of that type.
        real_langs = [l for l in langs if l]
        if real_langs and real_langs.count(real_langs[0]) == len(real_langs):
            langs = (real_langs[0],) * len(langs)

        for i in range(self.num_panes):
            self.textbuffer[i].set_language(langs[i])

    def _compare_files_internal(self):
        for i in self._merge_files():
            yield i
        for i in self._diff_files():
            yield i
        focus_pane = 0 if self.num_panes < 2 else 1
        self.textview[focus_pane].grab_focus()

    def set_meta(self, meta):
        self.meta = meta
        labels = meta.get('labels', ())
        if labels:
            for i, l in enumerate(labels):
                self.filelabel[i].props.custom_label = l

    def notify_file_changed(self, data):
        try:
            pane = [b.data for b in self.textbuffer].index(data)
        except ValueError:
            # Notification for unknown buffer
            return
        display_name = data.gfile.get_parse_name()
        primary = _("File %s has changed on disk") % display_name
        secondary = _("Do you want to reload the file?")
        self.msgarea_mgr[pane].add_action_msg(
            'dialog-warning-symbolic', primary, secondary, _("_Reload"),
            self.action_revert)

    def refresh_comparison(self, *args):
        """Refresh the view by clearing and redoing all comparisons"""
        self.pre_comparison_init()
        self.queue_draw()
        self.scheduler.add_task(self._diff_files(refresh=True))

    def _set_merge_action_sensitivity(self):
        if self.focus_pane:
            editable = self.focus_pane.get_editable()
            pane_idx = self.textview.index(self.focus_pane)
            mergeable = self.linediffer.has_mergeable_changes(pane_idx)
        else:
            editable = False
            mergeable = (False, False)

        self.set_action_enabled('merge-all-left', mergeable[0] and editable)
        self.set_action_enabled('merge-all-right', mergeable[1] and editable)

        if self.num_panes == 3 and self.textview[1].get_editable():
            mergeable = self.linediffer.has_mergeable_changes(1)
        else:
            mergeable = (False, False)

        self.set_action_enabled('merge-all', mergeable[0] or mergeable[1])

    def on_diffs_changed(self, linediffer, chunk_changes):

        for pane in range(self.num_panes):
            pane_changes = list(self.linediffer.single_changes(pane))
            self.chunkmap[pane].chunks = pane_changes

        # TODO: Break out highlight recalculation to its own method,
        # and just update chunk lists in children here.
        for gutter in self.actiongutter:
            from_pane = self.textview.index(gutter.source_view)
            to_pane = self.textview.index(gutter.target_view)
            gutter.chunks = list(linediffer.paired_all_single_changes(
                from_pane, to_pane))

        removed_chunks, added_chunks, modified_chunks = chunk_changes

        # We need to clear removed and modified chunks, and need to
        # re-highlight added and modified chunks.
        need_clearing = sorted(
            list(removed_chunks), key=merged_chunk_order)
        need_highlighting = sorted(
            list(added_chunks) + [modified_chunks], key=merged_chunk_order)

        alltags = [b.get_tag_table().lookup("inline") for b in self.textbuffer]

        for chunk in need_clearing:
            for i, c in enumerate(chunk):
                if not c or c[0] != "replace":
                    continue
                to_idx = 2 if i == 1 else 0
                bufs = self.textbuffer[1], self.textbuffer[to_idx]
                tags = alltags[1], alltags[to_idx]

                starts = [b.get_iter_at_line_or_eof(l) for b, l in
                          zip(bufs, (c[1], c[3]))]
                ends = [b.get_iter_at_line_or_eof(l) for b, l in
                        zip(bufs, (c[2], c[4]))]
                bufs[0].remove_tag(tags[0], starts[0], ends[0])
                bufs[1].remove_tag(tags[1], starts[1], ends[1])

        for chunk in need_highlighting:
            clear = chunk == modified_chunks
            for merge_cache_index, c in enumerate(chunk):
                if not c or c[0] != "replace":
                    continue
                to_pane = 2 if merge_cache_index == 1 else 0
                bufs = self.textbuffer[1], self.textbuffer[to_pane]
                tags = alltags[1], alltags[to_pane]

                starts = [b.get_iter_at_line_or_eof(l) for b, l in
                          zip(bufs, (c[1], c[3]))]
                ends = [b.get_iter_at_line_or_eof(l) for b, l in
                        zip(bufs, (c[2], c[4]))]

                # We don't use self.buffer_texts here, as removing line
                # breaks messes with inline highlighting in CRLF cases
                text1 = bufs[0].get_text(starts[0], ends[0], False)
                textn = bufs[1].get_text(starts[1], ends[1], False)

                # Bail on long sequences, rather than try a slow comparison
                inline_limit = 20000
                if len(text1) + len(textn) > inline_limit and \
                        not self.force_highlight:
                    for i in range(2):
                        bufs[i].apply_tag(tags[i], starts[i], ends[i])
                    self._prompt_long_highlighting()
                    continue

                def apply_highlight(
                        bufs, tags, start_marks, end_marks, texts, to_pane,
                        chunk, matches):
                    starts = [bufs[0].get_iter_at_mark(start_marks[0]),
                              bufs[1].get_iter_at_mark(start_marks[1])]
                    ends = [bufs[0].get_iter_at_mark(end_marks[0]),
                            bufs[1].get_iter_at_mark(end_marks[1])]

                    bufs[0].delete_mark(start_marks[0])
                    bufs[0].delete_mark(end_marks[0])
                    bufs[1].delete_mark(start_marks[1])
                    bufs[1].delete_mark(end_marks[1])

                    if not self.linediffer.has_chunk(to_pane, chunk):
                        return

                    text1 = bufs[0].get_text(starts[0], ends[0], False)
                    textn = bufs[1].get_text(starts[1], ends[1], False)

                    if texts != (text1, textn):
                        return

                    if clear:
                        bufs[0].remove_tag(tags[0], starts[0], ends[0])
                        bufs[1].remove_tag(tags[1], starts[1], ends[1])

                    offsets = [ends[0].get_offset() - starts[0].get_offset(),
                               ends[1].get_offset() - starts[1].get_offset()]

                    def process_matches(match):
                        if match.tag != "equal":
                            return True
                        # Always keep matches occurring at the start or end
                        is_start = match.start_a == 0 and match.start_b == 0
                        is_end = (
                            match.end_a == offsets[0] and
                            match.end_b == offsets[1])
                        if is_start or is_end:
                            return False
                        # Remove equal matches of size less than 3
                        too_short = ((match.end_a - match.start_a < 3) or
                                     (match.end_b - match.start_b < 3))
                        return too_short

                    matches = [m for m in matches if process_matches(m)]

                    for i in range(2):
                        start, end = starts[i].copy(), starts[i].copy()
                        offset = start.get_offset()
                        for o in matches:
                            start.set_offset(offset + o[1 + 2 * i])
                            end.set_offset(offset + o[2 + 2 * i])
                            bufs[i].apply_tag(tags[i], start, end)

                starts = [bufs[0].create_mark(None, starts[0], True),
                          bufs[1].create_mark(None, starts[1], True)]
                ends = [bufs[0].create_mark(None, ends[0], True),
                        bufs[1].create_mark(None, ends[1], True)]
                match_cb = functools.partial(
                    apply_highlight, bufs, tags, starts, ends, (text1, textn),
                    to_pane, c)
                self._cached_match.match(text1, textn, match_cb)

        self._cached_match.clean(self.linediffer.diff_count())

        self._set_merge_action_sensitivity()
        paths = [
            tb.data.gfile.get_path()
            for tb in self.textbuffer if tb.data.gfile
        ]
        duplicate_files = list(set(p for p in paths if paths.count(p) > 1))
        if duplicate_files:
            for index in range(self.num_panes):
                primary = _(
                    'File {} is being compared to itself').format(
                    duplicate_files[0])
                self.msgarea_mgr[index].add_dismissable_msg(
                    'dialog-warning-symbolic', primary, '', self.msgarea_mgr)
        elif self.linediffer.sequences_identical():
            error_message = True in [m.has_message() for m in self.msgarea_mgr]
            if self.num_panes == 1 or error_message:
                return
            for index, mgr in enumerate(self.msgarea_mgr):
                primary = _("Files are identical")
                secondary_text = None
                # TODO: Currently this only checks to see whether text filters
                # are active, and may be altering the comparison. It would be
                # better if we only showed this message if the filters *did*
                # change the text in question.
                active_filters = any([f.active for f in self.text_filters])

                bufs = self.textbuffer[:self.num_panes]
                newlines = [b.data.sourcefile.get_newline_type() for b in bufs]
                different_newlines = not misc.all_same(newlines)

                if active_filters:
                    secondary_text = _("Text filters are being used, and may "
                                       "be masking differences between files. "
                                       "Would you like to compare the "
                                       "unfiltered files?")
                elif different_newlines:
                    primary = _("Files differ in line endings only")
                    secondary_text = _(
                        "Files are identical except for differing line "
                        "endings:\n%s")

                    labels = [b.data.label for b in bufs]
                    newline_types = [
                        n if isinstance(n, tuple) else (n,) for n in newlines]
                    newline_strings = []
                    for label, nl_types in zip(labels, newline_types):
                        nl_string = ", ".join(NEWLINES[n][1] for n in nl_types)
                        newline_strings.append("\t%s: %s" % (label, nl_string))
                    secondary_text %= "\n".join(newline_strings)

                msgarea = mgr.new_from_text_and_icon(
                    'dialog-information-symbolic', primary, secondary_text)
                mgr.set_msg_id(FileDiff.MSG_SAME)
                button = msgarea.add_button(_("Hide"), Gtk.ResponseType.CLOSE)
                if index == 0:
                    button.props.label = _("Hi_de")

                if active_filters:
                    msgarea.add_button(_("Show without filters"),
                                       Gtk.ResponseType.OK)

                msgarea.connect("response", self.on_msgarea_identical_response)
                msgarea.show_all()
        else:
            for m in self.msgarea_mgr:
                if m.get_msg_id() == FileDiff.MSG_SAME:
                    m.clear()

    def _prompt_long_highlighting(self):

        def on_msgarea_highlighting_response(msgarea, respid):
            for mgr in self.msgarea_mgr:
                mgr.clear()
            if respid == Gtk.ResponseType.OK:
                self.force_highlight = True
                self.refresh_comparison()

        for index, mgr in enumerate(self.msgarea_mgr):
            msgarea = mgr.new_from_text_and_icon(
                'dialog-information-symbolic',
                _("Change highlighting incomplete"),
                _("Some changes were not highlighted because they were too "
                  "large. You can force Meld to take longer to highlight "
                  "larger changes, though this may be slow."))
            mgr.set_msg_id(FileDiff.MSG_SLOW_HIGHLIGHT)
            button = msgarea.add_button(_("Hi_de"), Gtk.ResponseType.CLOSE)
            if index == 0:
                button.props.label = _("Hi_de")
            button = msgarea.add_button(
                _("Keep highlighting"), Gtk.ResponseType.OK)
            if index == 0:
                button.props.label = _("_Keep highlighting")
            msgarea.connect("response",
                            on_msgarea_highlighting_response)
            msgarea.show_all()

    def on_msgarea_identical_response(self, msgarea, respid):
        for mgr in self.msgarea_mgr:
            mgr.clear()
        if respid == Gtk.ResponseType.OK:
            self.text_filters = []
            self.refresh_comparison()

    @user_critical(
        _("Saving failed"),
        _("Please consider copying any critical changes to "
          "another program or file to avoid data loss."),
    )
    def save_file(self, pane, saveas=False, force_overwrite=False):
        buf = self.textbuffer[pane]
        bufdata = buf.data
        if saveas or not (bufdata.gfile or bufdata.savefile) \
                or not bufdata.writable:
            if pane == 0:
                prompt = _("Save Left Pane As")
            elif pane == 1 and self.num_panes == 3:
                prompt = _("Save Middle Pane As")
            else:
                prompt = _("Save Right Pane As")
            gfile = prompt_save_filename(prompt, self)
            if not gfile:
                return False
            bufdata.label = gfile.get_path()
            bufdata.gfile = gfile
            bufdata.savefile = None
            self.filelabel[pane].props.gfile = gfile

        if not force_overwrite and not bufdata.current_on_disk():
            primary = (
                _("File %s has changed on disk since it was opened") %
                bufdata.gfile.get_parse_name())
            secondary = _("If you save it, any external changes will be lost.")
            msgarea = self.msgarea_mgr[pane].new_from_text_and_icon(
                'dialog-warning-symbolic', primary, secondary)
            msgarea.add_button(_("Save Anyway"), Gtk.ResponseType.ACCEPT)
            msgarea.add_button(_("Don’t Save"), Gtk.ResponseType.CLOSE)

            def on_file_changed_response(msgarea, response_id, *args):
                self.msgarea_mgr[pane].clear()
                if response_id == Gtk.ResponseType.ACCEPT:
                    self.save_file(pane, saveas, force_overwrite=True)

            msgarea.connect("response", on_file_changed_response)
            msgarea.show_all()
            return False

        saver = GtkSource.FileSaver.new_with_target(
            self.textbuffer[pane], bufdata.sourcefile, bufdata.gfiletarget)
        # TODO: Think about removing this flag and above handling, and instead
        # handling the GtkSource.FileSaverError.EXTERNALLY_MODIFIED error
        if force_overwrite:
            saver.set_flags(GtkSource.FileSaverFlags.IGNORE_MODIFICATION_TIME)
        bufdata.disconnect_monitor()
        saver.save_async(
            GLib.PRIORITY_HIGH,
            callback=self.file_saved_cb,
            user_data=(pane,)
        )
        return True

    def file_saved_cb(self, saver, result, user_data):
        gfile = saver.get_location()
        pane = user_data[0]
        buf = saver.get_buffer()
        buf.data.connect_monitor()

        try:
            saver.save_finish(result)
        except GLib.Error as err:
            # TODO: Handle recoverable error cases, like external modifications
            # or invalid buffer characters.
            filename = GLib.markup_escape_text(
                gfile.get_parse_name())

            if err.matches(Gio.io_error_quark(), Gio.IOErrorEnum.INVALID_DATA):
                encoding = saver.get_file().get_encoding()
                secondary = _(
                    "File “{}” contains characters that can’t be encoded "
                    "using its current encoding “{}”."
                ).format(filename, encoding.to_string())
            else:
                secondary = _("Couldn’t save file due to:\n%s") % (
                    GLib.markup_escape_text(str(err)))

            misc.error_dialog(
                primary=_("Could not save file %s.") % filename,
                secondary=secondary,
            )
            self.state = ComparisonState.SavingError
            return

        self.file_changed_signal.emit(gfile.get_path())
        self.undosequence.checkpoint(buf)
        buf.data.update_mtime()
        if pane == 1 and self.num_panes == 3:
            self.meta['middle_saved'] = True

        if self.state == ComparisonState.Closing:
            if not any(b.get_modified() for b in self.textbuffer):
                self.on_delete_event()
        else:
            self.state = ComparisonState.Normal

    def action_format_as_patch(self, *extra):
        dialog = PatchDialog(self)
        dialog.run()

    def update_buffer_writable(self, buf):
        writable = buf.data.writable
        self.recompute_label()
        index = self.textbuffer.index(buf)
        self.readonlytoggle[index].props.visible = not writable
        self.set_buffer_editable(buf, writable)

    def set_buffer_editable(self, buf, editable):
        index = self.textbuffer.index(buf)
        self.readonlytoggle[index].set_active(not editable)
        self.readonlytoggle[index].get_child().props.icon_name = (
            'changes-allow-symbolic' if editable else
            'changes-prevent-symbolic')
        self.textview[index].set_editable(editable)
        self.on_cursor_position_changed(buf, None, True)

    @with_focused_pane
    def action_save(self, pane, *args):
        self.save_file(pane)

    @with_focused_pane
    def action_save_as(self, pane, *args):
        self.save_file(pane, saveas=True)

    def action_save_all(self, *args):
        for i in range(self.num_panes):
            if self.textbuffer[i].get_modified():
                self.save_file(i)

    @Gtk.Template.Callback()
    def on_file_save_button_clicked(self, button):
        idx = self.file_save_button.index(button)
        self.save_file(idx)

    @Gtk.Template.Callback()
<<<<<<< HEAD
    def on_file_selected(
            self, button: Gtk.Button, pane: int, file: Gio.File) -> None:
=======
    def on_file_open_button_clicked(self, button):
        pane = self.file_open_button.index(button)

        dialog = Gtk.FileChooserNative(
            title=_("Open File"),
            transient_for=self.get_toplevel(),
            local_only=False,
        )
        if self.textbuffer[pane].data.gfile:
            dialog.set_file(self.textbuffer[pane].data.gfile)
        response = dialog.run()
        gfile = dialog.get_file()
        dialog.destroy()

        if response != Gtk.ResponseType.ACCEPT:
            return
>>>>>>> b34f2082

        if not self.check_unsaved_changes():
            return

        self.set_file(pane, file)

    def _get_focused_pane(self):
        for i in range(self.num_panes):
            if self.textview[i].is_focus():
                return i
        return -1

    def check_unsaved_changes(self, buffers=None):
        """Confirm discard of any unsaved changes

        Unlike `check_save_modified`, this does *not* prompt the user
        to save, but rather just confirms whether they want to discard
        changes. This simplifies call sites a *lot* because they don't
        then need to deal with the async state/callback issues
        associated with saving a file.
        """
        buffers = buffers or self.textbuffer
        unsaved = [b.data.label for b in buffers if b.get_modified()]
        if not unsaved:
            return True

        builder = Gtk.Builder.new_from_resource(
            '/org/gnome/meld/ui/revert-dialog.ui')
        dialog = builder.get_object('revert_dialog')
        dialog.set_transient_for(self.get_toplevel())

        filelist = Gtk.Label("\n".join(["\t• " + f for f in unsaved]))
        filelist.props.xalign = 0.0
        filelist.show()
        message_area = dialog.get_message_area()
        message_area.pack_start(filelist, expand=False, fill=True, padding=0)

        response = dialog.run()
        dialog.destroy()
        return response == Gtk.ResponseType.OK

    def action_revert(self, *extra):
        if not self.check_unsaved_changes():
            return

        buffers = self.textbuffer[:self.num_panes]
        gfiles = [b.data.gfile for b in buffers]
        encodings = [b.data.encoding for b in buffers]
        self.set_files(gfiles, encodings=encodings)

    def action_refresh(self, *extra):
        self.refresh_comparison()

    def queue_draw(self, junk=None):
        for t in self.textview:
            t.queue_draw()
        for i in range(self.num_panes - 1):
            self.linkmap[i].queue_draw()
        for gutter in self.actiongutter:
            gutter.queue_draw()

    @Gtk.Template.Callback()
    def on_readonly_button_toggled(self, button):
        index = self.readonlytoggle.index(button)
        buf = self.textbuffer[index]
        self.set_buffer_editable(buf, not button.get_active())

    @with_scroll_lock('_sync_hscroll_lock')
    def _sync_hscroll(self, adjustment):
        val = adjustment.get_value()
        for sw in self.scrolledwindow[:self.num_panes]:
            adj = sw.get_hadjustment()
            if adj is not adjustment:
                adj.set_value(val)

    @with_scroll_lock('_sync_vscroll_lock')
    def _sync_vscroll(self, adjustment, master):
        syncpoint = misc.calc_syncpoint(adjustment)

        # Sync point in buffer coords; this will usually be the middle
        # of the screen, except at the top and bottom of the document.
        sync_y = (
            adjustment.get_value() + adjustment.get_page_size() * syncpoint)

        # Find the target line. This is a float because, especially for
        # wrapped lines, the sync point may be half way through a line.
        # Not doing this calculation makes scrolling jerky.
        sync_iter, _ = self.textview[master].get_line_at_y(int(sync_y))
        line_y, height = self.textview[master].get_line_yrange(sync_iter)
        height = height or 1
        target_line = sync_iter.get_line() + ((sync_y - line_y) / height)

        # In the case of two pane scrolling, it's clear how to bind
        # scrollbars: if the user moves the left pane, we move the
        # right pane, and vice versa.
        #
        # For three pane scrolling, we want panes to be tied, but need
        # an influence mapping. In Meld, all influence flows through
        # the middle pane, e.g., the user moves the left pane, that
        # moves the middle pane, and the middle pane moves the right
        # pane. If the user moves the middle pane, then the left and
        # right panes are moved directly.

        scrollbar_influence = ((1, 2), (0, 2), (1, 0))

        for i in scrollbar_influence[master][:self.num_panes - 1]:
            adj = self.scrolledwindow[i].get_vadjustment()

            # Find the chunk, or more commonly the space between
            # chunks, that contains the target line.
            #
            # This is a naive linear search that remains because it's
            # never shown up in profiles. We can't reuse our line cache
            # here; it doesn't have the necessary information in three-
            # way diffs.
            mbegin, mend = 0, self.textbuffer[master].get_line_count()
            obegin, oend = 0, self.textbuffer[i].get_line_count()
            for chunk in self.linediffer.pair_changes(master, i):
                if chunk.start_a >= target_line:
                    mend = chunk.start_a
                    oend = chunk.start_b
                    break
                elif chunk.end_a >= target_line:
                    mbegin, mend = chunk.start_a, chunk.end_a
                    obegin, oend = chunk.start_b, chunk.end_b
                    break
                else:
                    mbegin = chunk.end_a
                    obegin = chunk.end_b

            fraction = (target_line - mbegin) / ((mend - mbegin) or 1)
            other_line = obegin + fraction * (oend - obegin)

            # At this point, we've identified the line within the
            # corresponding chunk that we want to sync to.
            it = self.textbuffer[i].get_iter_at_line(int(other_line))
            val, height = self.textview[i].get_line_yrange(it)
            # Special case line-height adjustment for EOF
            line_factor = 1.0 if it.is_end() else other_line - int(other_line)
            val += line_factor * height
            if syncpoint > 0.5:
                # If we're in the last half page, gradually factor in
                # the overscroll margin.
                overscroll_scale = (syncpoint - 0.5) / 0.5
                overscroll_height = self.textview[i].get_bottom_margin()
                val += overscroll_height * overscroll_scale
            val -= adj.get_page_size() * syncpoint
            val = min(max(val, adj.get_lower()),
                      adj.get_upper() - adj.get_page_size())
            val = math.floor(val)
            adj.set_value(val)

            # If we just changed the central bar, make it the master
            if i == 1:
                master, target_line = 1, other_line

        # FIXME: We should really hook into the adjustments directly on
        # the widgets instead of doing this.
        for lm in self.linkmap:
            lm.queue_draw()
        for gutter in self.actiongutter:
            gutter.queue_draw()

    def set_num_panes(self, n):
        if n == self.num_panes or n not in (1, 2, 3):
            return

        self.num_panes = n
        for widget in (
                self.vbox[:n] + self.file_toolbar[:n] + self.sourcemap[:n] +
                self.linkmap[:n - 1] + self.dummy_toolbar_linkmap[:n - 1] +
                self.statusbar[:n] +
                self.chunkmap[:n] +
                self.actiongutter[:(n - 1) * 2] +
                self.dummy_toolbar_actiongutter[:(n - 1) * 2]):
            widget.show()

        for widget in (
                self.vbox[n:] + self.file_toolbar[n:] + self.sourcemap[n:] +
                self.linkmap[n - 1:] + self.dummy_toolbar_linkmap[n - 1:] +
                self.statusbar[n:] +
                self.chunkmap[n:] +
                self.actiongutter[(n - 1) * 2:] +
                self.dummy_toolbar_actiongutter[(n - 1) * 2:]):
            widget.hide()

        self.set_action_enabled('format-as-patch', n > 1)

        def chunk_iter(i):
            def chunks(bounds):
                for chunk in self.linediffer.single_changes(i, bounds):
                    yield chunk
            return chunks

        def current_chunk_check(i):
            def chunks(change):
                chunk = self.linediffer.locate_chunk(i, change[1])[0]
                return chunk == self.cursor.chunk
            return chunks

        for (w, i) in zip(self.textview, range(self.num_panes)):
            w.chunk_iter = chunk_iter(i)
            w.current_chunk_check = current_chunk_check(i)

        for (w, i) in zip(self.linkmap, (0, self.num_panes - 2)):
            w.associate(self, self.textview[i], self.textview[i + 1])

        for i in range(self.num_panes):
            self.file_save_button[i].set_sensitive(
                self.textbuffer[i].get_modified())
        self.queue_draw()
        self.recompute_label()

    @with_focused_pane
    def action_cut(self, pane, *args):
        buffer = self.textbuffer[pane]
        view = self.textview[pane]

        clipboard = view.get_clipboard(Gdk.SELECTION_CLIPBOARD)
        buffer.cut_clipboard(clipboard, view.get_editable())
        view.scroll_to_mark(buffer.get_insert(), 0.1, False, 0, 0)

    @with_focused_pane
    def action_copy(self, pane, *args):
        buffer = self.textbuffer[pane]
        view = self.textview[pane]

        clipboard = view.get_clipboard(Gdk.SELECTION_CLIPBOARD)
        buffer.copy_clipboard(clipboard)

    @with_focused_pane
    def action_paste(self, pane, *args):
        buffer = self.textbuffer[pane]
        view = self.textview[pane]

        clipboard = view.get_clipboard(Gdk.SELECTION_CLIPBOARD)
        buffer.paste_clipboard(clipboard, None, view.get_editable())
        view.scroll_to_mark(buffer.get_insert(), 0.1, False, 0, 0)

    def copy_chunk(self, src, dst, chunk, copy_up):
        b0, b1 = self.textbuffer[src], self.textbuffer[dst]
        start = b0.get_iter_at_line_or_eof(chunk.start_a)
        end = b0.get_iter_at_line_or_eof(chunk.end_a)
        t0 = b0.get_text(start, end, False)

        if copy_up:
            if chunk.end_a >= b0.get_line_count() and \
               chunk.start_b < b1.get_line_count():
                # TODO: We need to insert a linebreak here, but there is no
                # way to be certain what kind of linebreak to use.
                t0 = t0 + "\n"
            dst_start = b1.get_iter_at_line_or_eof(chunk.start_b)
            mark0 = b1.create_mark(None, dst_start, True)
            new_end = b1.insert_at_line(chunk.start_b, t0)
        else:
            dst_start = b1.get_iter_at_line_or_eof(chunk.end_b)
            mark0 = b1.create_mark(None, dst_start, True)
            new_end = b1.insert_at_line(chunk.end_b, t0)

        mark1 = b1.create_mark(None, new_end, True)
        # FIXME: If the inserted chunk ends up being an insert chunk, then
        # this animation is not visible; this happens often in three-way diffs
        self.textview[dst].add_fading_highlight(mark0, mark1, 'insert', 500000)

    def replace_chunk(self, src, dst, chunk):
        b0, b1 = self.textbuffer[src], self.textbuffer[dst]
        src_start = b0.get_iter_at_line_or_eof(chunk.start_a)
        src_end = b0.get_iter_at_line_or_eof(chunk.end_a)
        dst_start = b1.get_iter_at_line_or_eof(chunk.start_b)
        dst_end = b1.get_iter_at_line_or_eof(chunk.end_b)
        t0 = b0.get_text(src_start, src_end, False)
        mark0 = b1.create_mark(None, dst_start, True)
        b1.begin_user_action()
        b1.delete(dst_start, dst_end)
        new_end = b1.insert_at_line(chunk.start_b, t0)
        b1.place_cursor(b1.get_iter_at_line(chunk.start_b))
        b1.end_user_action()
        mark1 = b1.create_mark(None, new_end, True)
        if chunk.start_a == chunk.end_a:
            # TODO: Need a more specific colour here; conflict is wrong
            colour = 'conflict'
        else:
            # FIXME: If the inserted chunk ends up being an insert chunk, then
            # this animation is not visible; this happens often in three-way
            # diffs
            colour = 'insert'
        self.textview[dst].add_fading_highlight(mark0, mark1, colour, 500000)

    def delete_chunk(self, src, chunk):
        b0 = self.textbuffer[src]
        it = b0.get_iter_at_line_or_eof(chunk.start_a)
        if chunk.end_a >= b0.get_line_count():
            # If this is the end of the buffer, we need to remove the
            # previous newline, because the current line has none.
            it.backward_cursor_position()
        b0.delete(it, b0.get_iter_at_line_or_eof(chunk.end_a))
        mark0 = b0.create_mark(None, it, True)
        mark1 = b0.create_mark(None, it, True)
        # TODO: Need a more specific colour here; conflict is wrong
        self.textview[src].add_fading_highlight(
            mark0, mark1, 'conflict', 500000)

    @with_focused_pane
    def add_sync_point(self, pane, *args):
        # Find a non-complete syncpoint, or create a new one
        if self.syncpoints and None in self.syncpoints[-1]:
            syncpoint = self.syncpoints.pop()
        else:
            syncpoint = [None] * self.num_panes
        cursor_it = self.textbuffer[pane].get_iter_at_mark(
            self.textbuffer[pane].get_insert())
        syncpoint[pane] = self.textbuffer[pane].create_mark(None, cursor_it)
        self.syncpoints.append(syncpoint)

        for i, t in enumerate(self.textview[:self.num_panes]):
            t.syncpoints = [p[i] for p in self.syncpoints if p[i] is not None]

        def make_line_retriever(pane, marks):
            buf = self.textbuffer[pane]
            mark = marks[pane]

            def get_line_for_mark():
                return buf.get_iter_at_mark(mark).get_line()
            return get_line_for_mark

        valid_points = [p for p in self.syncpoints if all(p)]
        if valid_points and self.num_panes == 2:
            self.linediffer.syncpoints = [
                ((make_line_retriever(1, p), make_line_retriever(0, p)), )
                for p in valid_points
            ]
        elif valid_points and self.num_panes == 3:
            self.linediffer.syncpoints = [
                ((make_line_retriever(1, p), make_line_retriever(0, p)),
                 (make_line_retriever(1, p), make_line_retriever(2, p)))
                for p in valid_points
            ]

        if valid_points:
            for mgr in self.msgarea_mgr:
                msgarea = mgr.new_from_text_and_icon(
                    'dialog-information-symbolic',
                    _("Live comparison updating disabled"),
                    _("Live updating of comparisons is disabled when "
                      "synchronization points are active. You can still "
                      "manually refresh the comparison, and live updates will "
                      "resume when synchronization points are cleared."))
                mgr.set_msg_id(FileDiff.MSG_SYNCPOINTS)
                msgarea.show_all()

        self.refresh_comparison()

    def clear_sync_points(self, *args):
        self.syncpoints = []
        self.linediffer.syncpoints = []
        for t in self.textview:
            t.syncpoints = []
        for mgr in self.msgarea_mgr:
            if mgr.get_msg_id() == FileDiff.MSG_SYNCPOINTS:
                mgr.clear()
        self.refresh_comparison()


FileDiff.set_css_name('meld-file-diff')<|MERGE_RESOLUTION|>--- conflicted
+++ resolved
@@ -2087,27 +2087,8 @@
         self.save_file(idx)
 
     @Gtk.Template.Callback()
-<<<<<<< HEAD
     def on_file_selected(
             self, button: Gtk.Button, pane: int, file: Gio.File) -> None:
-=======
-    def on_file_open_button_clicked(self, button):
-        pane = self.file_open_button.index(button)
-
-        dialog = Gtk.FileChooserNative(
-            title=_("Open File"),
-            transient_for=self.get_toplevel(),
-            local_only=False,
-        )
-        if self.textbuffer[pane].data.gfile:
-            dialog.set_file(self.textbuffer[pane].data.gfile)
-        response = dialog.run()
-        gfile = dialog.get_file()
-        dialog.destroy()
-
-        if response != Gtk.ResponseType.ACCEPT:
-            return
->>>>>>> b34f2082
 
         if not self.check_unsaved_changes():
             return
