--- conflicted
+++ resolved
@@ -1053,7 +1053,6 @@
 
     def file_loaded(self, loader, result, user_data):
 
-<<<<<<< HEAD
         gfile = loader.get_location()
         pane = user_data[0]
 
@@ -1081,6 +1080,29 @@
             buf.data.encoding = loader.get_encoding()
             buf.data.newlines = loader.get_newline_type()
 
+        start, end = buf.get_bounds()
+        buffer_text = buf.get_text(start, end, False)
+        if not buf.data.encoding and '\\00' in buffer_text:
+            primary = _("File %s appears to be a binary file.") % filename
+            secondary = _(
+                "Do you want to open the file using the default application?")
+            msgarea = self.msgarea_mgr[pane].new_from_text_and_icon(
+                Gtk.STOCK_DIALOG_WARNING, primary, secondary)
+            msgarea.add_button(_("Open"), Gtk.ResponseType.ACCEPT)
+            msgarea.add_button(_("Hi_de"), Gtk.ResponseType.CLOSE)
+
+            def make_binary_callback(pane, filename):
+                def on_binary_file_open(msgarea, response_id, *args):
+                    self.msgarea_mgr[pane].clear()
+                    if response_id == Gtk.ResponseType.ACCEPT:
+                        self._open_files([filename])
+                    return on_binary_file_open
+                return on_binary_file_open
+
+            msgarea.connect(
+                "response", make_binary_callback(pane, gfile.get_path()))
+            msgarea.show_all()
+
         self.update_buffer_writable(buf)
 
         self.undosequence.checkpoint(buf)
@@ -1092,103 +1114,6 @@
 
     def _merge_files(self):
         yield 1
-=======
-        def add_dismissable_msg(pane, icon, primary, secondary):
-            msgarea = self.msgarea_mgr[pane].new_from_text_and_icon(
-                            icon, primary, secondary)
-            msgarea.add_button(_("Hi_de"), Gtk.ResponseType.CLOSE)
-            msgarea.connect("response",
-                            lambda *args: self.msgarea_mgr[pane].clear())
-            msgarea.show_all()
-            return msgarea
-
-        for pane, filename in enumerate(files):
-            buf = textbuffers[pane]
-            if filename:
-                try:
-                    handle = io.open(filename, "r", encoding=try_codecs[0])
-                    task = TaskEntry(filename, handle, buf, try_codecs[:],
-                                     pane, False)
-                    tasks.append(task)
-                except (IOError, LookupError) as e:
-                    buf.delete(*buf.get_bounds())
-                    add_dismissable_msg(pane, Gtk.STOCK_DIALOG_ERROR,
-                                        _("Could not read file"), str(e))
-        yield _("[%s] Reading files") % self.label_text
-        while len(tasks):
-            for t in tasks[:]:
-                try:
-                    nextbit = t.file.read(4096)
-                    if nextbit.find("\x00") != -1:
-                        t.buf.delete(*t.buf.get_bounds())
-                        filename = GObject.markup_escape_text(t.filename)
-
-                        primary = _("File %s appears to be a binary file.") % filename
-                        secondary = _("Do you want to open the file using the default application?")
-                        msgarea = self.msgarea_mgr[t.pane].new_from_text_and_icon(
-                                        Gtk.STOCK_DIALOG_WARNING, primary, secondary)
-                        msgarea.add_button(_("Open"), Gtk.ResponseType.ACCEPT)
-                        msgarea.add_button(_("Hi_de"), Gtk.ResponseType.CLOSE)
-
-                        def make_binary_callback(pane, filename):
-                            def on_binary_file_open(msgarea, response_id, *args):
-                                self.msgarea_mgr[pane].clear()
-                                if response_id == Gtk.ResponseType.ACCEPT:
-                                    self._open_files([filename])
-                                return on_binary_file_open
-                            return on_binary_file_open
-
-                        msgarea.connect("response", make_binary_callback(t.pane, t.filename))
-                        msgarea.show_all()
-                        tasks.remove(t)
-                        continue
-                except ValueError as err:
-                    t.codec.pop(0)
-                    if len(t.codec):
-                        t.buf.delete(*t.buf.get_bounds())
-                        t.file = io.open(t.filename, "r", encoding=t.codec[0])
-                    else:
-                        t.buf.delete(*t.buf.get_bounds())
-                        filename = GObject.markup_escape_text(t.filename)
-                        add_dismissable_msg(t.pane, Gtk.STOCK_DIALOG_ERROR,
-                                        _("Could not read file"),
-                                        _("%s is not in encodings: %s") %
-                                            (filename, try_codecs))
-                        tasks.remove(t)
-                except IOError as ioerr:
-                    add_dismissable_msg(t.pane, Gtk.STOCK_DIALOG_ERROR,
-                                    _("Could not read file"), str(ioerr))
-                    tasks.remove(t)
-                else:
-                    # The handling here avoids inserting split CR/LF pairs into
-                    # GtkTextBuffers; this is relevant only when universal
-                    # newline support is unavailable or broken.
-                    if t.was_cr:
-                        nextbit = "\r" + nextbit
-                        t.was_cr = False
-                    if len(nextbit):
-                        if nextbit[-1] == "\r" and len(nextbit) > 1:
-                            t.was_cr = True
-                            nextbit = nextbit[0:-1]
-                        t.buf.insert(t.buf.get_end_iter(), nextbit)
-                    else:
-                        if t.buf.data.savefile:
-                            writable = True
-                            if os.path.exists(t.buf.data.savefile):
-                                writable = os.access(
-                                    t.buf.data.savefile, os.W_OK)
-                        else:
-                            writable = os.access(t.filename, os.W_OK)
-                        self.set_buffer_writable(t.buf, writable)
-                        t.buf.data.encoding = t.codec[0]
-                        if hasattr(t.file, "newlines"):
-                            t.buf.data.newlines = t.file.newlines
-                        tasks.remove(t)
-            yield 1
-        for b in self.textbuffer:
-            self.undosequence.checkpoint(b)
-            b.data.update_mtime()
->>>>>>> 5d213640
 
     def _diff_files(self, refresh=False):
         yield _("[%s] Computing differences") % self.label_text
