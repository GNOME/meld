# coding=UTF-8

# Copyright (C) 2002-2006 Stephen Kennedy <stevek@gnome.org>
# Copyright (C) 2009-2013 Kai Willadsen <kai.willadsen@gmail.com>
#
# This program is free software: you can redistribute it and/or modify
# it under the terms of the GNU General Public License as published by
# the Free Software Foundation, either version 2 of the License, or (at
# your option) any later version.
#
# This program is distributed in the hope that it will be useful, but
# WITHOUT ANY WARRANTY; without even the implied warranty of
# MERCHANTABILITY or FITNESS FOR A PARTICULAR PURPOSE.  See the GNU
# General Public License for more details.
#
# You should have received a copy of the GNU General Public License
# along with this program.  If not, see <http://www.gnu.org/licenses/>.

import collections
import copy
import errno
import functools
import os
import shutil
import stat
import sys
from collections import namedtuple, ChainMap
from decimal import Decimal
from os.path import sep as SEP

from gi.repository import Gdk
from gi.repository import Gio
from gi.repository import GLib
from gi.repository import GObject
from gi.repository import Gtk

# TODO: Don't from-import whole modules
from meld import misc
from meld import tree
from meld.conf import _
from meld.iohelpers import trash_or_confirm
from meld.listdirs import ATTRS, DIR, dirs_first, \
    fil_empty_spaces, flattern_bfs, list_dirs
from meld.melddoc import MeldDoc
from meld.misc import all_same, with_focused_pane
from meld.recent import RecentType
from meld.settings import bind_settings, meldsettings, settings
from meld.treehelpers import refocus_deleted_path, tree_path_as_tuple
from meld.ui.cellrenderers import (
    CellRendererByteSize, CellRendererDate, CellRendererFileMode)
from meld.ui.emblemcellrenderer import EmblemCellRenderer
from meld.ui.gnomeglade import Component, ui_file


class StatItem(namedtuple('StatItem', 'mode size time')):
    __slots__ = ()

    @classmethod
    def _make(cls, stat_result):
        return StatItem(stat.S_IFMT(stat_result.st_mode),
                        stat_result.st_size, stat_result.st_mtime)

    def shallow_equal(self, other, time_resolution_ns):
        if self.size != other.size:
            return False

        # Shortcut to avoid expensive Decimal calculations. 2 seconds is our
        # current accuracy threshold (for VFAT), so should be safe for now.
        if abs(self.time - other.time) > 2:
            return False

        dectime1 = Decimal(self.time).scaleb(Decimal(9)).quantize(1)
        dectime2 = Decimal(other.time).scaleb(Decimal(9)).quantize(1)
        mtime1 = dectime1 // time_resolution_ns
        mtime2 = dectime2 // time_resolution_ns

        return mtime1 == mtime2


CacheResult = namedtuple('CacheResult', 'stats result')


_cache = {}
Same, SameFiltered, DodgySame, DodgyDifferent, Different, FileError = \
    list(range(6))
# TODO: Get the block size from os.stat
CHUNK_SIZE = 4096


def remove_blank_lines(text):
    splits = text.splitlines()
    lines = text.splitlines(True)
    blanks = set([i for i, l in enumerate(splits) if not l])
    lines = [l for i, l in enumerate(lines) if i not in blanks]
    return b''.join(lines)


def _files_same(files, regexes, comparison_args):
    """Determine whether a list of files are the same.

    Possible results are:
      Same: The files are the same
      SameFiltered: The files are identical only after filtering with 'regexes'
      DodgySame: The files are superficially the same (i.e., type, size, mtime)
      DodgyDifferent: The files are superficially different
      FileError: There was a problem reading one or more of the files
    """

    if all_same(files):
        return Same

    files = tuple(files)
    regexes = tuple(regexes)
    stats = tuple([StatItem._make(os.stat(f)) for f in files])

    shallow_comparison = comparison_args['shallow-comparison']
    time_resolution_ns = comparison_args['time-resolution']
    ignore_blank_lines = comparison_args['ignore_blank_lines']

    need_contents = comparison_args['apply-text-filters']

    # If all entries are directories, they are considered to be the same
    if all([stat.S_ISDIR(s.mode) for s in stats]):
        return Same

    # If any entries are not regular files, consider them different
    if not all([stat.S_ISREG(s.mode) for s in stats]):
        return Different

    # Compare files superficially if the options tells us to
    if shallow_comparison:
        all_same_timestamp = all(
            s.shallow_equal(stats[0], time_resolution_ns) for s in stats[1:]
        )
        return DodgySame if all_same_timestamp else Different

    # If there are no text filters, unequal sizes imply a difference
    if not need_contents and not all_same([s.size for s in stats]):
        return Different

    # Check the cache before doing the expensive comparison
    cache_key = (files, need_contents, regexes, ignore_blank_lines)
    cache = _cache.get(cache_key)
    if cache and cache.stats == stats:
        return cache.result

    # Open files and compare bit-by-bit
    contents = [[] for f in files]
    result = None

    try:
        handles = [open(f, "rb") for f in files]
        try:
            data = [h.read(CHUNK_SIZE) for h in handles]

            # Rough test to see whether files are binary. If files are guessed
            # to be binary, we don't examine contents for speed and space.
            if any(b"\0" in d for d in data):
                need_contents = False

            while True:
                if all_same(data):
                    if not data[0]:
                        break
                else:
                    result = Different
                    if not need_contents:
                        break

                if need_contents:
                    for i in range(len(data)):
                        contents[i].append(data[i])

                data = [h.read(CHUNK_SIZE) for h in handles]

        # Files are too large; we can't apply filters
        except (MemoryError, OverflowError):
            result = DodgySame if all_same(stats) else DodgyDifferent
        finally:
            for h in handles:
                h.close()
    except IOError:
        # Don't cache generic errors as results
        return FileError

    if result is None:
        result = Same

    if result == Different and need_contents:
        contents = [b"".join(c) for c in contents]
        # For probable text files, discard newline differences to match
        # file comparisons.
        contents = [b"\n".join(c.splitlines()) for c in contents]

        contents = [misc.apply_text_filters(c, regexes) for c in contents]

        if ignore_blank_lines:
            contents = [remove_blank_lines(c) for c in contents]
        result = SameFiltered if all_same(contents) else Different

    _cache[cache_key] = CacheResult(stats, result)
    return result


EMBLEM_NEW = "emblem-meld-newer-file"
EMBLEM_SYMLINK = "emblem-symbolic-link"

COL_EMBLEM, COL_EMBLEM_SECONDARY, COL_SIZE, COL_TIME, COL_PERMS, COL_END = \
        range(tree.COL_END, tree.COL_END + 6)


class DirDiffTreeStore(tree.DiffTreeStore):
    def __init__(self, ntree):
        tree.DiffTreeStore.__init__(
            self, ntree, [str, str, object, object, object])


class CanonicalListing(object):
    """Multi-pane lists with canonicalised matching and error detection"""

    def __init__(self, n, canonicalize=None):
        self.items = collections.defaultdict(lambda: [None] * n)
        self.errors = []
        self.canonicalize = canonicalize
        self.add = self.add_simple if canonicalize is None else self.add_canon

    def add_simple(self, pane, item):
        self.items[item][pane] = item

    def add_canon(self, pane, item):
        ci = self.canonicalize(item)
        if self.items[ci][pane] is None:
            self.items[ci][pane] = item
        else:
            self.errors.append((pane, item, self.items[ci][pane]))

    def get(self):
        def filled(seq):
            fill_value = next(s for s in seq if s)
            return tuple(s or fill_value for s in seq)

        return sorted(filled(v) for v in self.items.values())

    @staticmethod
    def canonicalize_lower(element):
        return element.lower()


class DirDiff(MeldDoc, Component):
    """Two or three way folder comparison"""

    __gtype_name__ = "DirDiff"

    __gsettings_bindings__ = (
        ('folder-ignore-symlinks', 'ignore-symlinks'),
        ('folder-shallow-comparison', 'shallow-comparison'),
        ('folder-time-resolution', 'time-resolution'),
        ('folder-status-filters', 'status-filters'),
        ('folder-filter-text', 'apply-text-filters'),
        ('ignore-blank-lines', 'ignore-blank-lines'),
    )

    apply_text_filters = GObject.Property(
        type=bool,
        nick="Apply text filters",
        blurb=(
            "Whether text filters and other text sanitisation preferences "
            "should be applied when comparing file contents"),
        default=False,
    )
    ignore_blank_lines = GObject.Property(
        type=bool,
        nick="Ignore blank lines",
        blurb="Whether to ignore blank lines when comparing file contents",
        default=False,
    )
    ignore_symlinks = GObject.Property(
        type=bool,
        nick="Ignore symbolic links",
        blurb="Whether to follow symbolic links when comparing folders",
        default=False,
    )
    shallow_comparison = GObject.Property(
        type=bool,
        nick="Use shallow comparison",
        blurb="Whether to compare files based solely on size and mtime",
        default=False,
    )
    status_filters = GObject.Property(
        type=GObject.TYPE_STRV,
        nick="File status filters",
        blurb="Files with these statuses will be shown by the comparison.",
    )
    time_resolution = GObject.Property(
        type=int,
        nick="Time resolution",
        blurb="When comparing based on mtime, the minimum difference in "
              "nanoseconds between two files before they're considered to "
              "have different mtimes.",
        default=100,
    )

    """Dictionary mapping tree states to corresponding difflib-like terms"""
    chunk_type_map = {
        tree.STATE_NORMAL: None,
        tree.STATE_NOCHANGE: None,
        tree.STATE_NEW: "insert",
        tree.STATE_ERROR: "error",
        tree.STATE_EMPTY: None,
        tree.STATE_MODIFIED: "replace",
        tree.STATE_MISSING: "delete",
        tree.STATE_NONEXIST: "delete",
    }

    state_actions = {
        tree.STATE_NORMAL: ("normal", "ShowSame"),
        tree.STATE_NEW: ("new", "ShowNew"),
        tree.STATE_MODIFIED: ("modified", "ShowModified"),
    }

    def __init__(self, num_panes):
        MeldDoc.__init__(self)
        Component.__init__(self, "dirdiff.ui", "dirdiff", ["DirdiffActions"])
        bind_settings(self)

        self.ui_file = ui_file("dirdiff-ui.xml")
        self.actiongroup = self.DirdiffActions
        self.actiongroup.set_translation_domain("meld")

        self.name_filters = []
        self.text_filters = []
        self.create_name_filters()
        self.create_text_filters()
        self.settings_handlers = [
            meldsettings.connect("file-filters-changed",
                                 self.on_file_filters_changed),
            meldsettings.connect("text-filters-changed",
                                 self.on_text_filters_changed)
        ]

        self.map_widgets_into_lists(["treeview", "fileentry", "scrolledwindow",
                                     "diffmap", "linkmap", "msgarea_mgr",
                                     "vbox", "dummy_toolbar_linkmap",
                                     "file_toolbar"])

        self.widget.ensure_style()

        self.custom_labels = []
        self.set_num_panes(num_panes)

        self.widget.connect("style-updated", self.model.on_style_updated)
        self.model.on_style_updated(self.widget)

        self.do_to_others_lock = False
        self.focus_in_events = []
        self.focus_out_events = []
        for treeview in self.treeview:
            handler_id = treeview.connect(
                "focus-in-event", self.on_treeview_focus_in_event)
            self.focus_in_events.append(handler_id)
            handler_id = treeview.connect(
                "focus-out-event", self.on_treeview_focus_out_event)
            self.focus_out_events.append(handler_id)
            treeview.set_search_equal_func(tree.treeview_search_cb, None)
        self.force_cursor_recalculate = False
        self.current_path, self.prev_path, self.next_path = None, None, None
        self.on_treeview_focus_out_event(None, None)
        self.focus_pane = None
        self.row_expansions = set()

        # One column-dict for each treeview, for changing visibility and order
        self.columns_dict = [{}, {}, {}]
        for i in range(3):
            col_index = self.model.column_index
            # Create icon and filename CellRenderer
            column = Gtk.TreeViewColumn(_("Name"))
            column.set_resizable(True)
            rentext = Gtk.CellRendererText()
            renicon = EmblemCellRenderer()
            column.pack_start(renicon, False)
            column.pack_start(rentext, True)
            column.set_attributes(rentext, markup=col_index(tree.COL_TEXT, i),
                                  foreground_rgba=col_index(tree.COL_FG, i),
                                  style=col_index(tree.COL_STYLE, i),
                                  weight=col_index(tree.COL_WEIGHT, i),
                                  strikethrough=col_index(tree.COL_STRIKE, i))
            column.set_attributes(
                renicon,
                icon_name=col_index(tree.COL_ICON, i),
                emblem_name=col_index(COL_EMBLEM, i),
                secondary_emblem_name=col_index(COL_EMBLEM_SECONDARY, i),
                icon_tint=col_index(tree.COL_TINT, i)
            )
            self.treeview[i].append_column(column)
            self.columns_dict[i]["name"] = column
            # Create file size CellRenderer
            column = Gtk.TreeViewColumn(_("Size"))
            column.set_resizable(True)
            rentext = CellRendererByteSize()
            column.pack_start(rentext, True)
            column.set_attributes(rentext, bytesize=col_index(COL_SIZE, i))
            self.treeview[i].append_column(column)
            self.columns_dict[i]["size"] = column
            # Create date-time CellRenderer
            column = Gtk.TreeViewColumn(_("Modification time"))
            column.set_resizable(True)
            rentext = CellRendererDate()
            column.pack_start(rentext, True)
            column.set_attributes(rentext, timestamp=col_index(COL_TIME, i))
            self.treeview[i].append_column(column)
            self.columns_dict[i]["modification time"] = column
            # Create permissions CellRenderer
            column = Gtk.TreeViewColumn(_("Permissions"))
            column.set_resizable(True)
            rentext = CellRendererFileMode()
            column.pack_start(rentext, False)
            column.set_attributes(rentext, file_mode=col_index(COL_PERMS, i))
            self.treeview[i].append_column(column)
            self.columns_dict[i]["permissions"] = column

        for i in range(3):
            selection = self.treeview[i].get_selection()
            selection.set_mode(Gtk.SelectionMode.MULTIPLE)
            selection.connect('changed', self.on_treeview_selection_changed, i)
            self.scrolledwindow[i].get_vadjustment().connect(
                "value-changed", self._sync_vscroll)
            self.scrolledwindow[i].get_hadjustment().connect(
                "value-changed", self._sync_hscroll)
        self.linediffs = [[], []]

        self.update_treeview_columns(settings, 'folder-columns')
        settings.connect('changed::folder-columns',
                         self.update_treeview_columns)

        self.update_comparator()
        self.connect("notify::shallow-comparison", self.update_comparator)
        self.connect("notify::time-resolution", self.update_comparator)
        self.connect("notify::ignore-blank-lines", self.update_comparator)
        self.connect("notify::apply-text-filters", self.update_comparator)

        self.state_filters = []
        for s in self.state_actions:
            if self.state_actions[s][0] in self.props.status_filters:
                self.state_filters.append(s)
                action_name = self.state_actions[s][1]
                self.actiongroup.get_action(action_name).set_active(True)

        self._scan_in_progress = 0

    def queue_draw(self):
        for treeview in self.treeview:
            treeview.queue_draw()
        for diffmap in self.diffmap:
            diffmap.queue_draw()

    def update_comparator(self, *args):
        comparison_args = {
            'shallow-comparison': self.props.shallow_comparison,
            'time-resolution': self.props.time_resolution,
            'apply-text-filters': self.props.apply_text_filters,
            'ignore_blank_lines': self.props.ignore_blank_lines,
        }
        self.file_compare = functools.partial(
            _files_same, comparison_args=comparison_args)
        self.refresh()

    def update_treeview_columns(self, settings, key):
        """Update the visibility and order of columns"""
        columns = settings.get_value(key)
        for i, treeview in enumerate(self.treeview):
            extra_cols = False
            last_column = treeview.get_column(0)
            for column_name, visible in columns:
                extra_cols = extra_cols or visible
                current_column = self.columns_dict[i][column_name]
                current_column.set_visible(visible)
                treeview.move_column_after(current_column, last_column)
                last_column = current_column
            treeview.set_headers_visible(extra_cols)

    def on_custom_filter_menu_toggled(self, item):
        if item.get_active():
            self.custom_popup.connect("deactivate",
                                      lambda popup: item.set_active(False))
            self.custom_popup.popup(None, None,
                                    misc.position_menu_under_widget,
                                    self.filter_menu_button, 1,
                                    Gtk.get_current_event_time())

    def _cleanup_filter_menu_button(self, ui):
        if self.popup_deactivate_id:
            self.popup_menu.disconnect(self.popup_deactivate_id)
        if self.custom_merge_id:
            ui.remove_ui(self.custom_merge_id)
        if self.filter_actiongroup in ui.get_action_groups():
            ui.remove_action_group(self.filter_actiongroup)

    def _create_filter_menu_button(self, ui):
        ui.insert_action_group(self.filter_actiongroup, -1)
        self.custom_merge_id = ui.new_merge_id()
        for x in self.filter_ui:
            ui.add_ui(self.custom_merge_id, *x)
        self.popup_deactivate_id = self.popup_menu.connect(
            "deactivate", self.on_popup_deactivate_event)
        self.custom_popup = ui.get_widget("/CustomPopup")
        self.filter_menu_button = ui.get_widget(
            "/Toolbar/FilterActions/CustomFilterMenu")
        label = misc.make_tool_button_widget(
            self.filter_menu_button.props.label)
        self.filter_menu_button.set_label_widget(label)

    def on_container_switch_in_event(self, ui):
        MeldDoc.on_container_switch_in_event(self, ui)
        self._create_filter_menu_button(ui)
        self.ui_manager = ui

    def on_container_switch_out_event(self, ui):
        self._cleanup_filter_menu_button(ui)
        MeldDoc.on_container_switch_out_event(self, ui)

    def on_file_filters_changed(self, app):
        self._cleanup_filter_menu_button(self.ui_manager)
        relevant_change = self.create_name_filters()
        self._create_filter_menu_button(self.ui_manager)
        if relevant_change:
            self.refresh()

    def create_name_filters(self):
        # Ordering of name filters is irrelevant
        old_active = set([f.filter_string for f in self.name_filters
                          if f.active])
        new_active = set([f.filter_string for f in meldsettings.file_filters
                          if f.active])
        active_filters_changed = old_active != new_active

        self.name_filters = [copy.copy(f) for f in meldsettings.file_filters]
        actions = []
        disabled_actions = []
        self.filter_ui = []
        for i, f in enumerate(self.name_filters):
            name = "Hide%d" % i
            callback = functools.partial(self._update_name_filter, idx=i)
            actions.append((
                name, None, f.label, None, _("Hide %s") % f.label,
                callback, f.active
            ))
            self.filter_ui.append([
                "/CustomPopup", name, name,
                Gtk.UIManagerItemType.MENUITEM, False
            ])
            self.filter_ui.append([
                "/Menubar/ViewMenu/FileFilters", name, name,
                Gtk.UIManagerItemType.MENUITEM, False
            ])
            if f.filter is None:
                disabled_actions.append(name)

        self.filter_actiongroup = Gtk.ActionGroup(name="DirdiffFilterActions")
        self.filter_actiongroup.add_toggle_actions(actions)
        for name in disabled_actions:
            self.filter_actiongroup.get_action(name).set_sensitive(False)

        return active_filters_changed

    def on_text_filters_changed(self, app):
        relevant_change = self.create_text_filters()
        if relevant_change:
            self.refresh()

    def create_text_filters(self):
        # In contrast to file filters, ordering of text filters can matter
        old_active = [f.filter_string for f in self.text_filters if f.active]
        new_active = [f.filter_string for f in meldsettings.text_filters
                      if f.active]
        active_filters_changed = old_active != new_active

        self.text_filters = [copy.copy(f) for f in meldsettings.text_filters]

        return active_filters_changed

    def _do_to_others(self, master, objects, methodname, args):
        if self.do_to_others_lock:
            return

        self.do_to_others_lock = True
        try:
            others = [o for o in objects[:self.num_panes] if o != master]
            for o in others:
                method = getattr(o, methodname)
                method(*args)
        finally:
            self.do_to_others_lock = False

    def _sync_vscroll(self, adjustment):
        adjs = [sw.get_vadjustment() for sw in self.scrolledwindow]
        self._do_to_others(
            adjustment, adjs, "set_value", (int(adjustment.get_value()),))

    def _sync_hscroll(self, adjustment):
        adjs = [sw.get_hadjustment() for sw in self.scrolledwindow]
        self._do_to_others(
            adjustment, adjs, "set_value", (int(adjustment.get_value()),))

    def _get_focused_pane(self):
        for i, treeview in enumerate(self.treeview):
            if treeview.is_focus():
                return i
        return None

    def file_deleted(self, path, pane):
        # is file still extant in other pane?
        it = self.model.get_iter(path)
        files = self.model.value_paths(it)
        is_present = [os.path.exists(f) for f in files]
        if 1 in is_present:
            self._update_item_state(it)
        else:  # nope its gone
            self.model.remove(it)
        self._update_diffmaps()

    def file_created(self, path, pane):
        it = self.model.get_iter(path)
        root = Gtk.TreePath.new_first()
        while it and self.model.get_path(it) != root:
            self._update_item_state(it)
            it = self.model.iter_parent(it)
        self._update_diffmaps()

    def on_fileentry_file_set(self, entry):
        files = [e.get_file() for e in self.fileentry[:self.num_panes]]
        paths = [f.get_path() for f in files]
        self.set_locations(paths)

    def set_locations(self, locations):
        self.set_num_panes(len(locations))
        # This is difficult to trigger, and to test. Most of the time here we
        # will actually have had UTF-8 from GTK, which has been unicode-ed by
        # the time we get this far. This is a fallback, and may be wrong!
        locations = list(locations)
        for i, l in enumerate(locations):
            if not isinstance(l, str):
                locations[i] = l.decode(sys.getfilesystemencoding())
        locations = [os.path.abspath(l) if l else '' for l in locations]
        self.current_path = None
        self.model.clear()
        for m in self.msgarea_mgr:
            m.clear()
        for pane, loc in enumerate(locations):
            if loc:
                self.fileentry[pane].set_filename(loc)
        child = self.model.add_entries(None, locations)
        self.treeview0.grab_focus()
        self._update_item_state(child)
        self.recompute_label()
        self.scheduler.remove_all_tasks()
        self.recursively_update(Gtk.TreePath.new_first())
        self._update_diffmaps()

    def get_comparison(self):
        root = self.model.get_iter_first()
        if root:
            uris = [Gio.File.new_for_path(d)
                    for d in self.model.value_paths(root)]
        else:
            uris = []
        return RecentType.Folder, uris

    def recursively_update(self, path):
        """Recursively update from tree path 'path'.
        """
        it = self.model.get_iter(path)
        child = self.model.iter_children(it)
        while child:
            self.model.remove(child)
            child = self.model.iter_children(it)
        self._update_item_state(it)
        self._scan_in_progress += 1
        self.scheduler.add_task(self._seedling())

    def _seedling(self):
        trunk_path = Gtk.TreePath.new_first()
        trunk_iter = self.model.get_iter(trunk_path)
        files_path = [e.get_filename() for e in self.fileentry]
        files_iter = list_dirs(files_path)
        regexes = [f.byte_filter for f in self.text_filters if f.active]
        # ignore trunk
        trunk_file_iter = next(files_iter)
        trunk_files = trunk_file_iter[1]
        branch_iter = trunk_file_iter[2]
        n_columns = self.model.get_n_columns()
        base = n_columns, trunk_files, regexes
        yield from self._append_branch(branch_iter, trunk_iter, base)


    # TODO move this code somewhere else and make
    def _append_branch(self, iterator, parent, base):
        sub_iterator = ()
        n_columns, trunk_files, regexes = base
        for name, files, children in dirs_first(iterator):
            yield _("{} Scanning {}".format(
                self.label_text, files[0][ATTRS.path]))
            entries = fil_empty_spaces(trunk_files, files)
<<<<<<< HEAD
            values = [None] * n_columns
            for i, v in self._files_values(entries, regexes).items():
                values[i] = v
            sub_parent = self.model.append(parent, values)
            self.scheduler.add_task(
                self._append_branch(children, sub_parent, base)
            )
=======
            values = self._files_values(entries, regexes)
            row_factory = self.model.row_factory
            row_info = row_factory.make(values)
            sub_parent = row_factory.append(parent, row_info)
            sub_iterator = sub_iterator + ((children, sub_parent),)
            yield sub_parent
        for iterator, sub_parent in sub_iterator:
            yield from self._append_branch(iterator, sub_parent, base)
>>>>>>> 771a8ffd


    def _files_values(self, files_entries, regexes):
        files = files_entries.values()
        stats = [f[ATTRS.stat] for f in files]
        sizes = [s.st_size if s else 0 for s in stats]
        perms = [s.st_mode if s else 0 for s in stats]
        times = [s.st_mtime if s else 0 for s in stats]
        existing_files = [f for f in files if f[ATTRS.stat]]
        existing_times = [f[ATTRS.stat].st_mtime for f in existing_files if f]
        files_path = [f[ATTRS.abs_path] for f in files]

        if all_same(existing_times):
            newest = set()
        else:
            newest_time = max(existing_times)
            newest = {i for i, t in enumerate(times) if t == newest_time}

        if len(times) == len(existing_times):
            files_are_same = self.file_compare(files_path, regexes)
            all_present_same = files_are_same
        else:
            files_are_same = Different
            all_present_same = self.file_compare(existing_files, regexes)
        state = self._files_state_tree_state(files_are_same, all_present_same)

        values = {}
        for j, f in files_entries.items():
            col_idx = functools.partial(self.model.column_index, pane=j)
            f_is_dir = f[ATTRS.type] == DIR
            f_label = f[ATTRS.canon]
            if f[ATTRS.stat]:
                values = self._initial_files_values(
                    state, f_is_dir, values, f_label, col_idx
                )
                emblem = EMBLEM_NEW if j in newest else None
                values[col_idx(COL_EMBLEM)] = emblem
                values[col_idx(COL_EMBLEM_SECONDARY)] = None
                values[col_idx(COL_TIME)] = times[j]
                values[col_idx(COL_SIZE)] = sizes[j]
                values[col_idx(COL_PERMS)] = perms[j]
            else:
                # TODO: More consistent state setting here would let us avoid
                # pyobjects for column types by avoiding None use.
                values = self._initial_files_values(
                    tree.STATE_NONEXIST, f_is_dir, values, f_label, col_idx
                )
        return values

    def _initial_files_values(self, state, f_is_dir, values, f_label, col_idx):
        icon = self.model.icon_details[state][1 if f_is_dir else 0]
        tint = self.model.icon_details[state][3 if f_is_dir else 2]
        values[col_idx(tree.COL_STATE)] = str(state)
        values[col_idx(tree.COL_TEXT)] = f_label
        values[col_idx(tree.COL_ICON)] = icon
        # FIXME: This is horrible, but EmblemCellRenderer crashes
        # if you try to give it a Gdk.Color property
        values[col_idx(tree.COL_TINT)] = tint.to_string() if tint else None

        fg, style, weight, strike = self.model.text_attributes[state]
        values[col_idx(tree.COL_FG)] = fg
        values[col_idx(tree.COL_STYLE)] = style
        values[col_idx(tree.COL_WEIGHT)] = weight
        values[col_idx(tree.COL_STRIKE)] = strike
        return values

    def _files_state_tree_state(self, files_are_same, all_present_same):
        # TODO: Differentiate the DodgySame case
        if files_are_same == Same or files_are_same == DodgySame:
            state = tree.STATE_NORMAL
        elif files_are_same == SameFiltered:
            state = tree.STATE_NOCHANGE
        # TODO: Differentiate the SameFiltered and DodgySame cases
        elif all_present_same in (Same, SameFiltered, DodgySame):
            state = tree.STATE_NEW
        elif files_are_same == FileError or all_present_same == FileError:
            state = tree.STATE_ERROR
        # Different and DodgyDifferent
        else:
            state = tree.STATE_MODIFIED
        return state

    def _search_recursively_iter(self, rootpath):
        for t in self.treeview:
            sel = t.get_selection()
            sel.unselect_all()

        yield _("[%s] Scanning %s") % (self.label_text, "")
        prefixlen = 1 + len(
            self.model.value_path(self.model.get_iter(rootpath), 0))
        symlinks_followed = set()
        # TODO: This is horrible.
        if isinstance(rootpath, tuple):
            rootpath = Gtk.TreePath(rootpath)
        todo = [rootpath]
        expanded = set()

        shadowed_entries = []
        invalid_filenames = []
        while len(todo):
            todo.sort()  # depth first
            path = todo.pop(0)
            it = self.model.get_iter(path)
            roots = self.model.value_paths(it)
            # Buggy ordering when deleting rows means that we sometimes try to
            # recursively update files; this fix seems the least invasive.
            if not any(os.path.isdir(root) for root in roots):
                continue

            yield _("[%s] Scanning %s") % (
                self.label_text, roots[0][prefixlen:])
            differences = False
            encoding_errors = []

            canonicalize = None
            if self.actiongroup.get_action("IgnoreCase").get_active():
                canonicalize = CanonicalListing.canonicalize_lower
            dirs = CanonicalListing(self.num_panes, canonicalize)
            files = CanonicalListing(self.num_panes, canonicalize)

            for pane, root in enumerate(roots):
                if not os.path.isdir(root):
                    continue

                try:
                    entries = os.listdir(root)
                except OSError as err:
                    self.model.add_error(it, err.strerror, pane)
                    differences = True
                    continue

                for f in self.name_filters:
                    if not f.active or f.filter is None:
                        continue
                    entries = [e for e in entries if f.filter.match(e) is None]

                for e in entries:
                    try:
                        if not isinstance(e, str):
                            e = e.decode('utf8')
                    except UnicodeDecodeError:
                        approximate_name = e.decode('utf8', 'replace')
                        encoding_errors.append((pane, approximate_name))
                        continue

                    try:
                        s = os.lstat(os.path.join(root, e))
                    # Covers certain unreadable symlink cases; see bgo#585895
                    except OSError as err:
                        error_string = e + err.strerror
                        self.model.add_error(it, error_string, pane)
                        continue

                    if stat.S_ISLNK(s.st_mode):
                        if self.props.ignore_symlinks:
                            continue
                        key = (s.st_dev, s.st_ino)
                        if key in symlinks_followed:
                            continue
                        symlinks_followed.add(key)
                        try:
                            s = os.stat(os.path.join(root, e))
                            if stat.S_ISREG(s.st_mode):
                                files.add(pane, e)
                            elif stat.S_ISDIR(s.st_mode):
                                dirs.add(pane, e)
                        except OSError as err:
                            if err.errno == errno.ENOENT:
                                error_string = e + ": Dangling symlink"
                            else:
                                error_string = e + err.strerror
                            self.model.add_error(it, error_string, pane)
                            differences = True
                    elif stat.S_ISREG(s.st_mode):
                        files.add(pane, e)
                    elif stat.S_ISDIR(s.st_mode):
                        dirs.add(pane, e)
                    else:
                        # FIXME: Unhandled stat type
                        pass

            for pane, f in encoding_errors:
                invalid_filenames.append((pane, roots[pane], f))

            for pane, f1, f2 in dirs.errors + files.errors:
                shadowed_entries.append((pane, roots[pane], f1, f2))

            alldirs = self._filter_on_state(roots, dirs.get())
            allfiles = self._filter_on_state(roots, files.get())

            if alldirs or allfiles:
                for names in alldirs:
                    entries = [
                        os.path.join(r, n) for r, n in zip(roots, names)]
                    print('roots', roots)
                    print('mames', names)
                    raise Exception('adsfasdf')
                    child = self.model.add_entries(it, entries)
                    differences |= self._update_item_state(child)
                    todo.append(self.model.get_path(child))
                for names in allfiles:
                    entries = [
                        os.path.join(r, n) for r, n in zip(roots, names)]
                    child = self.model.add_entries(it, entries)
                    differences |= self._update_item_state(child)
            else:
                # Our subtree is empty, or has been filtered to be empty
                if (tree.STATE_NORMAL in self.state_filters or
                        not all(os.path.isdir(f) for f in roots)):
                    self.model.add_empty(it)
                    if self.model.iter_parent(it) is None:
                        expanded.add(tree_path_as_tuple(rootpath))
                else:
                    # At this point, we have an empty folder tree node; we can
                    # prune this and any ancestors that then end up empty.
                    while not self.model.iter_has_child(it):
                        parent = self.model.iter_parent(it)

                        # In our tree, there is always a top-level parent with
                        # no siblings. If we're here, we have an empty tree.
                        if parent is None:
                            self.model.add_empty(it)
                            break

                        # Remove the current row, and then revalidate all
                        # sibling paths on the stack by removing and
                        # readding them.
                        had_siblings = self.model.remove(it)
                        if had_siblings:
                            parent_path = self.model.get_path(parent)
                            for path in todo:
                                if parent_path.is_ancestor(path):
                                    path.prev()

                        it = parent

            if differences:
                expanded.add(tree_path_as_tuple(path))

        if invalid_filenames or shadowed_entries:
            self._show_tree_wide_errors(invalid_filenames, shadowed_entries)
        elif not expanded:
            self._show_identical_status()

        self.treeview[0].expand_to_path(Gtk.TreePath(("0",)))
        for path in sorted(expanded):
            self.treeview[0].expand_to_path(Gtk.TreePath(path))
        yield _("[%s] Done") % self.label_text

        self._scan_in_progress -= 1
        self.force_cursor_recalculate = True
        self.treeview[0].set_cursor(Gtk.TreePath.new_first())
        self._update_diffmaps()

    def _show_identical_status(self):
        primary = _("Folders have no differences")
        identical_note = _(
            "Contents of scanned files in folders are identical.")
        shallow_note = _(
            "Scanned files in folders appear identical, but contents have not "
            "been scanned.")
        file_filter_qualifier = _(
            "File filters are in use, so not all files have been scanned.")
        text_filter_qualifier = _(
            "Text filters are in use and may be masking content differences.")

        is_shallow = self.props.shallow_comparison
        have_file_filters = any(f.active for f in self.name_filters)
        have_text_filters = any(f.active for f in self.text_filters)

        secondary = [shallow_note if is_shallow else identical_note]
        if have_file_filters:
            secondary.append(file_filter_qualifier)
        if not is_shallow and have_text_filters:
            secondary.append(text_filter_qualifier)
        secondary = " ".join(secondary)

        for pane in range(self.num_panes):
            msgarea = self.msgarea_mgr[pane].new_from_text_and_icon(
                'dialog-information-symbolic', primary, secondary)
            button = msgarea.add_button(_("Hide"), Gtk.ResponseType.CLOSE)
            if pane == 0:
                button.props.label = _("Hi_de")

            def clear_all(*args):
                for p in range(self.num_panes):
                    self.msgarea_mgr[p].clear()
            msgarea.connect("response", clear_all)
            msgarea.show_all()

    def _show_tree_wide_errors(self, invalid_filenames, shadowed_entries):
        header = _("Multiple errors occurred while scanning this folder")
        invalid_header = _("Files with invalid encodings found")
        # TRANSLATORS: This is followed by a list of files
        invalid_secondary = _("Some files were in an incorrect encoding. "
                              "The names are something like:")
        shadowed_header = _("Files hidden by case insensitive comparison")
        # TRANSLATORS: This is followed by a list of files
        shadowed_secondary = _("You are running a case insensitive comparison "
                               "on a case sensitive filesystem. The following "
                               "files in this folder are hidden:")

        invalid_entries = [[] for i in range(self.num_panes)]
        for pane, root, f in invalid_filenames:
            invalid_entries[pane].append(os.path.join(root, f))

        formatted_entries = [[] for i in range(self.num_panes)]
        for pane, root, f1, f2 in shadowed_entries:
            paths = [os.path.join(root, f) for f in (f1, f2)]
            entry_str = _("“%s” hidden by “%s”") % (paths[0], paths[1])
            formatted_entries[pane].append(entry_str)

        if invalid_filenames or shadowed_entries:
            for pane in range(self.num_panes):
                invalid = "\n".join(invalid_entries[pane])
                shadowed = "\n".join(formatted_entries[pane])
                if invalid and shadowed:
                    messages = (invalid_secondary, invalid, "",
                                shadowed_secondary, shadowed)
                elif invalid:
                    header = invalid_header
                    messages = (invalid_secondary, invalid)
                elif shadowed:
                    header = shadowed_header
                    messages = (shadowed_secondary, shadowed)
                else:
                    continue
                secondary = "\n".join(messages)
                self.msgarea_mgr[pane].add_dismissable_msg(
                    'dialog-error-symbolic', header, secondary)

    def copy_selected(self, direction):
        assert direction in (-1, 1)
        src_pane = self._get_focused_pane()
        if src_pane is None:
            return

        dst_pane = src_pane + direction
        assert dst_pane >= 0 and dst_pane < self.num_panes
        paths = self._get_selected_paths(src_pane)
        paths.reverse()
        model = self.model
        for path in paths:  # filter(lambda x: x.name is not None, sel):
            it = model.get_iter(path)
            name = model.value_path(it, src_pane)
            if name is None:
                continue
            src = model.value_path(it, src_pane)
            dst = model.value_path(it, dst_pane)
            try:
                if os.path.isfile(src):
                    dstdir = os.path.dirname(dst)
                    if not os.path.exists(dstdir):
                        os.makedirs(dstdir)
                    misc.copy2(src, dstdir)
                    self.file_created(path, dst_pane)
                elif os.path.isdir(src):
                    if os.path.exists(dst):
                        parent_name = os.path.dirname(dst)
                        folder_name = os.path.basename(dst)
                        dialog_buttons = [
                            (_("_Cancel"), Gtk.ResponseType.CANCEL),
                            (_("_Replace"), Gtk.ResponseType.OK),
                        ]
                        replace = misc.modal_dialog(
                            primary=_(u"Replace folder “%s”?") % folder_name,
                            secondary=_(
                                u"Another folder with the same name already "
                                u"exists in “%s”.\n"
                                u"If you replace the existing folder, all "
                                u"files in it will be lost.") % parent_name,
                            buttons=dialog_buttons,
                            messagetype=Gtk.MessageType.WARNING,
                        )
                        if replace != Gtk.ResponseType.OK:
                            continue
                    misc.copytree(src, dst)
                    self.recursively_update(path)
            except (OSError, IOError, shutil.Error) as err:
                misc.error_dialog(
                    _("Error copying file"),
                    _("Couldn’t copy %s\nto %s.\n\n%s") % (
                        GLib.markup_escape_text(src),
                        GLib.markup_escape_text(dst),
                        GLib.markup_escape_text(str(err)),
                    )
                )

    @with_focused_pane
    def delete_selected(self, pane):
        """Trash or delete all selected files/folders recursively"""

        paths = self._get_selected_paths(pane)

        # Reversing paths means that we remove tree rows bottom-up, so
        # tree paths don't change during the iteration.
        paths.reverse()
        for path in paths:
            it = self.model.get_iter(path)
            name = self.model.value_path(it, pane)
            gfile = Gio.File.new_for_path(name)

            try:
                deleted = trash_or_confirm(gfile)
            except Exception as e:
                misc.error_dialog(
                    _("Error deleting {}").format(
                        GLib.markup_escape_text(gfile.get_parse_name()),
                    ),
                    str(e),
                )
            else:
                if deleted:
                    self.file_deleted(path, pane)

    def on_treemodel_row_deleted(self, model, path):
        if self.current_path == path:
            self.current_path = refocus_deleted_path(model, path)
            if self.current_path and self.focus_pane:
                self.focus_pane.set_cursor(self.current_path)

        self.row_expansions = set()

    def on_treeview_selection_changed(self, selection, pane):
        if not self.treeview[pane].is_focus():
            return
        have_selection = bool(selection.count_selected_rows())
        get_action = self.actiongroup.get_action

        if have_selection:
            is_valid = True
            for path in selection.get_selected_rows()[1]:
                state = self.model.get_state(self.model.get_iter(path), pane)
                if state in (tree.STATE_ERROR, tree.STATE_NONEXIST):
                    is_valid = False
                    break

            busy = self._scan_in_progress > 0

            get_action("DirCompare").set_sensitive(True)
            get_action("Hide").set_sensitive(True)
            get_action("DirDelete").set_sensitive(
                is_valid and not busy)
            get_action("DirCopyLeft").set_sensitive(
                is_valid and not busy and pane > 0)
            get_action("DirCopyRight").set_sensitive(
                is_valid and not busy and pane + 1 < self.num_panes)
            if self.main_actiongroup:
                act = self.main_actiongroup.get_action("OpenExternal")
                act.set_sensitive(is_valid)
        else:
            for action in ("DirCompare", "DirCopyLeft", "DirCopyRight",
                           "DirDelete", "Hide"):
                get_action(action).set_sensitive(False)
            if self.main_actiongroup:
                act = self.main_actiongroup.get_action("OpenExternal")
                act.set_sensitive(False)

    def on_treeview_cursor_changed(self, *args):
        pane = self._get_focused_pane()
        if pane is None or len(self.model) == 0:
            return

        cursor_path, cursor_col = self.treeview[pane].get_cursor()
        if not cursor_path:
            self.emit("next-diff-changed", False, False)
            self.current_path = cursor_path
            return

        if self.force_cursor_recalculate:
            # We force cursor recalculation on initial load, and when
            # we handle model change events.
            skip = False
            self.force_cursor_recalculate = False
        else:
            try:
                old_cursor = self.model.get_iter(self.current_path)
            except (ValueError, TypeError):
                # An invalid path gives ValueError; None gives a TypeError
                skip = False
            else:
                # We can skip recalculation if the new cursor is between
                # the previous/next bounds, and we weren't on a changed row
                state = self.model.get_state(old_cursor, 0)
                if state not in (tree.STATE_NORMAL, tree.STATE_EMPTY):
                    skip = False
                else:
                    if self.prev_path is None and self.next_path is None:
                        skip = True
                    elif self.prev_path is None:
                        skip = cursor_path < self.next_path
                    elif self.next_path is None:
                        skip = self.prev_path < cursor_path
                    else:
                        skip = self.prev_path < cursor_path < self.next_path

        if not skip:
            prev, next = self.model._find_next_prev_diff(cursor_path)
            self.prev_path, self.next_path = prev, next
            have_next_diffs = (prev is not None, next is not None)
            self.emit("next-diff-changed", *have_next_diffs)
        self.current_path = cursor_path

    def on_treeview_key_press_event(self, view, event):
        pane = self.treeview.index(view)
        tree = None
        if Gdk.KEY_Right == event.keyval:
            if pane+1 < self.num_panes:
                tree = self.treeview[pane+1]
        elif Gdk.KEY_Left == event.keyval:
            if pane-1 >= 0:
                tree = self.treeview[pane-1]
        if tree is not None:
            paths = self._get_selected_paths(pane)
            view.get_selection().unselect_all()
            tree.grab_focus()
            tree.get_selection().unselect_all()
            if len(paths):
                tree.set_cursor(paths[0])
                for p in paths:
                    tree.get_selection().select_path(p)
            tree.emit("cursor-changed")
        return event.keyval in (Gdk.KEY_Left, Gdk.KEY_Right)  # handled

    def on_treeview_row_activated(self, view, path, column):
        pane = self.treeview.index(view)
        rows = self.model.value_paths(self.model.get_iter(path))
        # Click a file: compare; click a directory: expand; click a missing
        # entry: check the next neighbouring entry
        pane_ordering = ((0, 1, 2), (1, 2, 0), (2, 1, 0))
        for p in pane_ordering[pane]:
            if p < self.num_panes and rows[p] and os.path.exists(rows[p]):
                pane = p
                break
        if not rows[pane]:
            return
        if os.path.isfile(rows[pane]):
            self.emit("create-diff", [Gio.File.new_for_path(r)
                      for r in rows if os.path.isfile(r)], {})
        elif os.path.isdir(rows[pane]):
            if view.row_expanded(path):
                view.collapse_row(path)
            else:
                view.expand_row(path, False)

    def on_treeview_row_expanded(self, view, it, path):
        self.row_expansions.add(str(path))
        for row in self.model[path].iterchildren():
            if str(row.path) in self.row_expansions:
                view.expand_row(row.path, False)

        self._do_to_others(view, self.treeview, "expand_row", (path, False))
        self._update_diffmaps()

    def on_treeview_row_collapsed(self, view, me, path):
        self.row_expansions.discard(str(path))
        self._do_to_others(view, self.treeview, "collapse_row", (path,))
        self._update_diffmaps()

    def on_popup_deactivate_event(self, popup):
        for (treeview, inid, outid) in zip(
                self.treeview, self.focus_in_events, self.focus_out_events):
            treeview.handler_unblock(inid)
            treeview.handler_unblock(outid)

    def on_treeview_focus_in_event(self, tree, event):
        self.focus_pane = tree
        pane = self.treeview.index(tree)
        self.on_treeview_selection_changed(tree.get_selection(), pane)
        tree.emit("cursor-changed")

    def on_treeview_focus_out_event(self, tree, event):
        for action in ("DirCompare", "DirCopyLeft", "DirCopyRight",
                       "DirDelete", "Hide"):
            self.actiongroup.get_action(action).set_sensitive(False)
        try:
            self.main_actiongroup.get_action("OpenExternal").set_sensitive(
                False)
        except AttributeError:
            pass

    def run_diff_from_iter(self, it):
        row_paths = self.model.value_paths(it)
        gfiles = [Gio.File.new_for_path(p)
                  for p in row_paths if os.path.exists(p)]
        self.emit("create-diff", gfiles, {})

    def on_button_diff_clicked(self, button):
        pane = self._get_focused_pane()
        if pane is None:
            return

        selected = self._get_selected_paths(pane)
        for row in selected:
            self.run_diff_from_iter(self.model.get_iter(row))

    def on_button_copy_left_clicked(self, button):
        self.copy_selected(-1)

    def on_button_copy_right_clicked(self, button):
        self.copy_selected(1)

    def on_button_delete_clicked(self, button):
        self.delete_selected()

    def open_external(self):
        pane = self._get_focused_pane()
        if pane is None:
            return
        files = [
            self.model.value_path(self.model.get_iter(p), pane)
            for p in self._get_selected_paths(pane)
        ]
        files = [f for f in files if f]
        if files:
            self._open_files(files)

    def on_button_ignore_case_toggled(self, button):
        self.refresh()

    def on_filter_state_toggled(self, button):
        active_filters = [
            a for a in self.state_actions if
            self.actiongroup.get_action(self.state_actions[a][1]).get_active()
        ]

        if set(active_filters) == set(self.state_filters):
            return

        state_strs = [self.state_actions[s][0] for s in active_filters]
        self.state_filters = active_filters
        # TODO: Updating the property won't have any effect on its own
        self.props.status_filters = state_strs
        self.refresh()

    def _update_name_filter(self, button, idx):
        self.name_filters[idx].active = button.get_active()
        self.refresh()

    def on_filter_hide_current_clicked(self, button):
        pane = self._get_focused_pane()
        if pane is not None:
            paths = self._get_selected_paths(pane)
            paths.reverse()
            for p in paths:
                self.model.remove(self.model.get_iter(p))

        #
        # Selection
        #
    def _get_selected_paths(self, pane):
        assert pane is not None
        return self.treeview[pane].get_selection().get_selected_rows()[1]

        #
        # Filtering
        #

    def _filter_on_state(self, roots, fileslist):
        """Get state of 'files' for filtering purposes.
           Returns STATE_NORMAL, STATE_NEW or STATE_MODIFIED

               roots - array of root directories
               fileslist - array of filename tuples of length len(roots)
        """
        assert len(roots) == self.model.ntree
        ret = []
        regexes = [f.byte_filter for f in self.text_filters if f.active]
        for files in fileslist:
            curfiles = [os.path.join(r, f) for r, f in zip(roots, files)]
            is_present = [os.path.exists(f) for f in curfiles]
            all_present = 0 not in is_present
            if all_present:
                if self.file_compare(curfiles, regexes) in (
                        Same, SameFiltered, DodgySame):
                    state = tree.STATE_NORMAL
                else:
                    state = tree.STATE_MODIFIED
            else:
                state = tree.STATE_NEW
            # Always retain NORMAL folders for comparison; we remove these
            # later if they have no children.
            if (state in self.state_filters or
                    all(os.path.isdir(f) for f in curfiles)):
                ret.append(files)
        return ret

    def _update_item_state(self, it):
        """Update the state of a tree row

        All changes and updates to tree rows should happen here;
        structural changes happen elsewhere, but they only delete rows
        or add new rows with path information. This function is the
        only place where row details are changed.
        """
        files = self.model.value_paths(it)
        regexes = [f.byte_filter for f in self.text_filters if f.active]

        def none_stat(f):
            try:
                return os.stat(f)
            except OSError:
                return None
        stats = [none_stat(f) for f in files[:self.num_panes]]
        sizes = [s.st_size if s else 0 for s in stats]
        perms = [s.st_mode if s else 0 for s in stats]
        times = [s.st_mtime if s else 0 for s in stats]

        def none_lstat(f):
            try:
                return os.lstat(f)
            except OSError:
                return None

        lstats = [none_lstat(f) for f in files[:self.num_panes]]
        symlinks = {
            i for i, s in enumerate(lstats) if s and stat.S_ISLNK(s.st_mode)
        }

        def format_name_override(f):
            source = GLib.markup_escape_text(os.path.basename(f))
            target = GLib.markup_escape_text(os.readlink(f))
            return "{} ⟶ {}".format(source, target)

        name_overrides = [
            format_name_override(f) if i in symlinks else None
            for i, f in enumerate(files)
        ]

        existing_times = [s.st_mtime for s in stats if s]
        newest_time = max(existing_times)
        if existing_times.count(newest_time) == len(existing_times):
            # If all actually-present files have the same mtime, don't
            # pretend that any are "newer", and do the same if e.g.,
            # there's only one file.
            newest = set()
        else:
            newest = {i for i, t in enumerate(times) if t == newest_time}

        if all(stats):
            all_same = self.file_compare(files, regexes)
            all_present_same = all_same
        else:
            lof = [f for f, time in zip(files, times) if time]
            all_same = Different
            all_present_same = self.file_compare(lof, regexes)

        # TODO: Differentiate the DodgySame case
        if all_same == Same or all_same == DodgySame:
            state = tree.STATE_NORMAL
        elif all_same == SameFiltered:
            state = tree.STATE_NOCHANGE
        # TODO: Differentiate the SameFiltered and DodgySame cases
        elif all_present_same in (Same, SameFiltered, DodgySame):
            state = tree.STATE_NEW
        elif all_same == FileError or all_present_same == FileError:
            state = tree.STATE_ERROR
        # Different and DodgyDifferent
        else:
            state = tree.STATE_MODIFIED
        different = state not in {tree.STATE_NORMAL, tree.STATE_NOCHANGE}

        isdir = [os.path.isdir(files[j]) for j in range(self.model.ntree)]
        for j in range(self.model.ntree):
            column_index = functools.partial(self.model.column_index, pane=j)
            if stats[j]:
                self.model.set_path_state(
                    it, j, state, isdir[j], display_text=name_overrides[j])
                emblem = EMBLEM_NEW if j in newest else None
                self.model.set_value(it, column_index(COL_EMBLEM), emblem)
                link_emblem = EMBLEM_SYMLINK if j in symlinks else None
                self.model.set_value(
                    it, column_index(COL_EMBLEM_SECONDARY), link_emblem)
                self.model.set_value(it, column_index(COL_TIME), times[j])
                self.model.set_value(it, column_index(COL_SIZE), sizes[j])
                self.model.set_value(it, column_index(COL_PERMS), perms[j])
            else:
                # TODO: More consistent state setting here would let us avoid
                # pyobjects for column types by avoiding None use.
                self.model.set_path_state(
                    it, j, tree.STATE_NONEXIST, any(isdir))
        return different

    def popup_in_pane(self, pane, event):
        for (treeview, inid, outid) in zip(
                self.treeview, self.focus_in_events, self.focus_out_events):
            treeview.handler_block(inid)
            treeview.handler_block(outid)
        self.actiongroup.get_action("DirCopyLeft").set_sensitive(pane > 0)
        self.actiongroup.get_action("DirCopyRight").set_sensitive(
            pane + 1 < self.num_panes)
        if event:
            button = event.button
            time = event.time
        else:
            button = 0
            time = Gtk.get_current_event_time()
        self.popup_menu.popup(None, None, None, None, button, time)

    def on_treeview_popup_menu(self, treeview):
        self.popup_in_pane(self.treeview.index(treeview), None)
        return True

    def on_treeview_button_press_event(self, treeview, event):
        # Unselect any selected files in other panes
        for t in [v for v in self.treeview[:self.num_panes] if v != treeview]:
            t.get_selection().unselect_all()

        if event.button == 3:
            treeview.grab_focus()
            path = treeview.get_path_at_pos(int(event.x), int(event.y))
            if path is None:
                return False
            selection = treeview.get_selection()
            model, rows = selection.get_selected_rows()

            if path[0] not in rows:
                selection.unselect_all()
                selection.select_path(path[0])
                treeview.set_cursor(path[0])

            self.popup_in_pane(self.treeview.index(treeview), event)
            return True
        return False

    def get_state_traversal(self, diffmapindex):
        def tree_state_iter():
            treeindex = (0, self.num_panes-1)[diffmapindex]
            treeview = self.treeview[treeindex]
            row_states = []

            def recurse_tree_states(rowiter):
                row_states.append(
                    self.model.get_state(rowiter.iter, treeindex))
                if treeview.row_expanded(rowiter.path):
                    for row in rowiter.iterchildren():
                        recurse_tree_states(row)
            recurse_tree_states(next(iter(self.model)))
            row_states.append(None)

            numlines = float(len(row_states) - 1)
            chunkstart, laststate = 0, row_states[0]
            for index, state in enumerate(row_states):
                if state != laststate:
                    action = self.chunk_type_map[laststate]
                    if action is not None:
                        yield (action, chunkstart / numlines, index / numlines)
                    chunkstart, laststate = index, state
        return tree_state_iter

    def set_num_panes(self, num_panes):
        if num_panes == self.num_panes or num_panes not in (1, 2, 3):
            return

        self.model = DirDiffTreeStore(num_panes)
        self.model.connect("row-deleted", self.on_treemodel_row_deleted)
        for treeview in self.treeview:
            treeview.set_model(self.model)

        for (w, i) in zip(self.diffmap, (0, num_panes - 1)):
            scroll = self.scrolledwindow[i].get_vscrollbar()
            idx = 1 if i else 0
            w.setup(scroll, self.get_state_traversal(idx))

        for widget in (
                self.vbox[:num_panes] + self.file_toolbar[:num_panes] +
                self.diffmap[:num_panes] + self.linkmap[:num_panes - 1] +
                self.dummy_toolbar_linkmap[:num_panes - 1]):
            widget.show()

        for widget in (
                self.vbox[num_panes:] + self.file_toolbar[num_panes:] +
                self.diffmap[num_panes:] + self.linkmap[num_panes - 1:] +
                self.dummy_toolbar_linkmap[num_panes - 1:]):
            widget.hide()

        self.num_panes = num_panes

    def refresh(self):
        root = self.model.get_iter_first()
        if root:
            roots = self.model.value_paths(root)
            self.set_locations(roots)

    def recompute_label(self):
        root = self.model.get_iter_first()
        filenames = self.model.value_paths(root)
        filenames = [f or _('No folder') for f in filenames]
        if self.custom_labels:
            label_options = zip(self.custom_labels, filenames)
            shortnames = [l[0] or l[1] for l in label_options]
        else:
            shortnames = misc.shorten_names(*filenames)
        self.label_text = " : ".join(shortnames)
        self.tooltip_text = self.label_text
        self.label_changed()

    def set_labels(self, labels):
        labels = labels[:self.num_panes]
        extra = self.num_panes - len(labels)
        if extra:
            labels.extend([""] * extra)
        self.custom_labels = labels
        self.recompute_label()

    def _update_diffmaps(self):
        for diffmap in self.diffmap:
            diffmap.on_diffs_changed()
            diffmap.queue_draw()

    def on_file_changed(self, changed_filename):
        """When a file has changed, try to find it in our tree
           and update its status if necessary
        """
        model = self.model
        changed_paths = []
        # search each panes tree for changed_filename
        for pane in range(self.num_panes):
            it = model.get_iter_first()
            current = model.value_path(it, pane).split(os.sep)
            changed = changed_filename.split(os.sep)
            # early exit. does filename begin with root?
            try:
                if changed[:len(current)] != current:
                    continue
            except IndexError:
                continue
            changed = changed[len(current):]
            # search the tree one path part at a time
            for part in changed:
                child = model.iter_children(it)
                while child:
                    child_path = model.value_path(child, pane)
                    # Found the changed path
                    if child_path and part == os.path.basename(child_path):
                        it = child
                        break
                    child = self.model.iter_next(child)
                if not it:
                    break
            # save if found and unique
            if it:
                path = model.get_path(it)
                if path not in changed_paths:
                    changed_paths.append(path)
        # do the update
        for path in changed_paths:
            self._update_item_state(model.get_iter(path))
        self._update_diffmaps()
        self.force_cursor_recalculate = True

    def on_linkmap_scroll_event(self, linkmap, event):
        self.next_diff(event.direction)

    def next_diff(self, direction):
        if self.focus_pane:
            pane = self.treeview.index(self.focus_pane)
        else:
            pane = 0
        if direction == Gdk.ScrollDirection.UP:
            path = self.prev_path
        else:
            path = self.next_path
        if path:
            self.treeview[pane].expand_to_path(path)
            self.treeview[pane].set_cursor(path)

    def on_refresh_activate(self, *extra):
        self.on_fileentry_file_set(None)

    def on_delete_event(self):
        for h in self.settings_handlers:
            meldsettings.disconnect(h)
        self.emit('close', 0)
        return Gtk.ResponseType.OK

    def on_find_activate(self, *extra):
        self.focus_pane.emit("start-interactive-search")

    def auto_compare(self):
        modified_states = (tree.STATE_MODIFIED, tree.STATE_CONFLICT)
        for it in self.model.state_rows(modified_states):
            self.run_diff_from_iter(it)<|MERGE_RESOLUTION|>--- conflicted
+++ resolved
@@ -700,15 +700,6 @@
             yield _("{} Scanning {}".format(
                 self.label_text, files[0][ATTRS.path]))
             entries = fil_empty_spaces(trunk_files, files)
-<<<<<<< HEAD
-            values = [None] * n_columns
-            for i, v in self._files_values(entries, regexes).items():
-                values[i] = v
-            sub_parent = self.model.append(parent, values)
-            self.scheduler.add_task(
-                self._append_branch(children, sub_parent, base)
-            )
-=======
             values = self._files_values(entries, regexes)
             row_factory = self.model.row_factory
             row_info = row_factory.make(values)
@@ -717,7 +708,6 @@
             yield sub_parent
         for iterator, sub_parent in sub_iterator:
             yield from self._append_branch(iterator, sub_parent, base)
->>>>>>> 771a8ffd
 
 
     def _files_values(self, files_entries, regexes):
