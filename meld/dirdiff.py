--- conflicted
+++ resolved
@@ -26,11 +26,7 @@
 from collections import namedtuple
 from decimal import Decimal
 from mmap import ACCESS_COPY, mmap
-<<<<<<< HEAD
-from typing import Tuple
-=======
-from typing import List, Optional
->>>>>>> 4ef740a7
+from typing import List, Optional, Tuple
 
 from gi.repository import Gdk, Gio, GLib, GObject, Gtk
 
