--- conflicted
+++ resolved
@@ -251,14 +251,8 @@
     def on_container_switch_out_event(self, *args):
         pass
 
-<<<<<<< HEAD
-    def request_close(self):
-        self.close_signal.emit(0)
-=======
     def on_file_changed(self, filename: str):
         pass
 
-    def on_delete_event(self, *args):
-        self.close_signal.emit(0)
-        return Gtk.ResponseType.OK
->>>>>>> 5ae1f0bf
+    def request_close(self):
+        self.close_signal.emit(0)